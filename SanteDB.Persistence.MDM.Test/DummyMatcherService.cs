﻿using NUnit.Framework;
using SanteDB.Core;
using SanteDB.Core.Model;
using SanteDB.Core.Model.Roles;
using SanteDB.Core.Security;
using SanteDB.Core.Services;
using SanteDB.Core.Matching;
using System;
using System.Collections.Generic;
using System.Diagnostics.CodeAnalysis;
using System.Linq;
using System.Linq.Expressions;
using SanteDB.Core.Model.Query;

namespace SanteDB.Persistence.MDM.Test
{
    /// <summary>
    /// Implements a matcher service which only matches date of birth
    /// </summary>
    [ExcludeFromCodeCoverage]
    public class DummyMatcherService : IRecordMatchingService, IRecordMatchingConfigurationService
    {
        /// <summary>
        /// Gets the service name
        /// </summary>
        public string ServiceName => "";

        /// <summary>
        /// Get all configurations
        /// </summary>
        public IEnumerable<IRecordMatchingConfiguration> Configurations
        {
            get
            {
                yield return new DummyMatchConfiguration();
            }
        }

        /// <summary>
        /// Perform blocking
        /// </summary>
<<<<<<< HEAD
        public IQueryResultSet<T> Block<T>(T input, string configurationName, IEnumerable<Guid> ignoreList, IRecordMatchingDiagnosticSession collector = null) where T : IdentifiedData
=======
        public IEnumerable<T> Block<T>(T input, string configurationName, IEnumerable<Guid> ignoreList, IRecordMatchingDiagnosticSession collector = null) where T : IdentifiedData
>>>>>>> 58c0950c
        {
            if (input.GetType() == typeof(Patient))
            {
                Patient p = (Patient)((Object)input);
                return ApplicationServiceContext.Current.GetService<IDataPersistenceService<Patient>>().Query(o => o.DateOfBirth == p.DateOfBirth && o.Key != p.Key, AuthenticationContext.Current.Principal).TransformResultSet<Patient, T>();
            }
            return new MemoryQueryResultSet<T>(new List<T>());
        }

        /// <summary>
        /// Classify the patient records
        /// </summary>
        public IEnumerable<IRecordMatchResult<T>> Classify<T>(T input, IEnumerable<T> blocks, string configurationName, IRecordMatchingDiagnosticSession collector = null) where T : IdentifiedData
        {
            return blocks.Select(o => new DummyMatchResult<T>(input, o));
        }

        /// <summary>
        /// Match existing records with others
        /// </summary>
        public IEnumerable<IRecordMatchResult<T>> Match<T>(T input, string configurationName, IEnumerable<Guid> ignoreList, IRecordMatchingDiagnosticSession collector = null) where T : IdentifiedData
        {
            Assert.AreEqual("default", configurationName);
<<<<<<< HEAD
            return this.Classify(input, this.Block(input, configurationName, ignoreList, collector), configurationName, collector);
=======
            return this.Classify(input, this.Block(input, configurationName, ignoreList), configurationName);
        }

        /// <summary>
        /// Match
        /// </summary>
        public IEnumerable<IRecordMatchResult> Match(IdentifiedData input, string configurationName, IEnumerable<Guid> ignoreList, IRecordMatchingDiagnosticSession collector = null)
        {
            throw new NotImplementedException();
        }

        /// <summary>
        /// Classify
        /// </summary>
        public IEnumerable<IRecordMatchResult> Classify(IdentifiedData input, IEnumerable<IdentifiedData> blocks, String configurationName, IRecordMatchingDiagnosticSession collector = null)
        {
            throw new NotImplementedException();
>>>>>>> 58c0950c
        }

        /// <summary>
        /// Perform a score
        /// </summary>
        public IRecordMatchResult<T> Score<T>(T input, Expression<Func<T, bool>> query, string configurationName, IRecordMatchingDiagnosticSession collector = null) where T : IdentifiedData
        {
            if (input.GetType() == typeof(Patient))
            {
                Patient p = (Patient)((Object)input);
                return new DummyMatchResult<T>(input, input);
            }
            else return null;
        }

        public IRecordMatchingDiagnosticSession CreateDiagnosticSession()
        {
            throw new NotImplementedException();
        }

<<<<<<< HEAD
        public IEnumerable<IRecordMatchResult> Match(IdentifiedData input, string configurationId, IEnumerable<Guid> ignoreList, IRecordMatchingDiagnosticSession collector = null)
        {
            return this.Match<IdentifiedData>(input, configurationId, ignoreList, collector);
        }

        public IEnumerable<IRecordMatchResult> Classify(IdentifiedData input, IEnumerable<IdentifiedData> blocks, string configurationId, IRecordMatchingDiagnosticSession collector = null)
        {
            return this.Classify<IdentifiedData>(input, blocks, configurationId, collector);

        }

        public IRecordMatchingConfiguration GetConfiguration(string configurationId)
        {
            throw new NotImplementedException();
        }

        public IRecordMatchingConfiguration SaveConfiguration(IRecordMatchingConfiguration configuration)
        {
            throw new NotImplementedException();
        }

        public IRecordMatchingConfiguration DeleteConfiguration(string configurationId)
=======
        public IRecordMatchingDiagnosticSession CreateDiagnosticSession()
>>>>>>> 58c0950c
        {
            throw new NotImplementedException();
        }
    }

    /// <summary>
    /// Dummy match configuration
    /// </summary>
    [ExcludeFromCodeCoverage]
    internal class DummyMatchConfiguration : IRecordMatchingConfiguration
    {
        public DummyMatchConfiguration()
        {
            this.Metadata = new DummyMatchConfigurationMetadata();
        }

        /// <summary>
        /// UUID
        /// </summary>
        public Guid Uuid => Guid.NewGuid();

        /// <summary>
        /// Identifier
        /// </summary>
        public string Id => "default";

        /// <summary>
        /// Applies to patient
        /// </summary>
        public Type[] AppliesTo => new Type[] { typeof(Patient) };

        /// <summary>
        /// Get the metadata
        /// </summary>
        public IRecordMatchingConfigurationMetadata Metadata
        {
            get; set;
        }

        /// <summary>
        /// Match configuration metadata
        /// </summary>
        private class DummyMatchConfigurationMetadata : IRecordMatchingConfigurationMetadata
        {
            /// <summary>
            /// Created by
            /// </summary>
            public string CreatedBy => "SYSTEM";

            /// <summary>
            /// Creation time
            /// </summary>
            public DateTimeOffset CreationTime => DateTimeOffset.Now;

            /// <summary>
            /// State of the configuration
            /// </summary>
            public MatchConfigurationStatus State => MatchConfigurationStatus.Active;

            /// <summary>
            /// Is readonly
            /// </summary>
            public bool IsReadonly => true;

            /// <summary>
            /// Get all tags
            /// </summary>
            public IDictionary<string, string> Tags => new Dictionary<String, String>()
            {
                { MdmConstants.AutoLinkSetting, "true" }
            };

            /// <summary>
            /// Updated time
            /// </summary>
            public DateTimeOffset? UpdatedTime => null;

            /// <summary>
            /// Updated by
            /// </summary>
            public string UpdatedBy => null;
        }
    }

    /// <summary>
    /// Represent a dummy match result
    /// </summary>
    [ExcludeFromCodeCoverage]
    public class DummyMatchResult<T> : IRecordMatchResult<T>
        where T : IdentifiedData
    {
        // The record
        private T m_record;

        /// <summary>
        /// Get the score
        /// </summary>
        public double Score => 1.0;

        /// <summary>
        /// Strength of the match
        /// </summary>
        public double Strength => 1.0;

        /// <summary>
        /// Gets the matching record
        /// </summary>
        public T Record => this.m_record;

        /// <summary>
        /// Match classification
        /// </summary>
        public RecordMatchClassification Classification { get; private set; }

        /// <summary>
        /// Return the record
        /// </summary>
        IdentifiedData IRecordMatchResult.Record => this.m_record;

        /// <summary>
        /// Gets the method
        /// </summary>
        public RecordMatchMethod Method => RecordMatchMethod.Weighted;

        public IEnumerable<IRecordMatchVector> Vectors => throw new NotImplementedException();

        public string ConfigurationName => throw new NotImplementedException();

        /// <summary>
        /// Create a dummy match
        /// </summary>
        public DummyMatchResult(T input, T record)
        {
            this.m_record = record;

            // Patient?
            if (input is Patient)
            {
                var pInput = (Patient)(object)input;
                var pRecord = (Patient)(object)record;
                // Classify
                if (pInput.MultipleBirthOrder.HasValue && pInput.MultipleBirthOrder != pRecord.MultipleBirthOrder)
                    this.Classification = RecordMatchClassification.Probable;
                else
                    this.Classification = RecordMatchClassification.Match;
            }
            else
                this.Classification = RecordMatchClassification.Match;
        }
    }
}<|MERGE_RESOLUTION|>--- conflicted
+++ resolved
@@ -39,11 +39,7 @@
         /// <summary>
         /// Perform blocking
         /// </summary>
-<<<<<<< HEAD
         public IQueryResultSet<T> Block<T>(T input, string configurationName, IEnumerable<Guid> ignoreList, IRecordMatchingDiagnosticSession collector = null) where T : IdentifiedData
-=======
-        public IEnumerable<T> Block<T>(T input, string configurationName, IEnumerable<Guid> ignoreList, IRecordMatchingDiagnosticSession collector = null) where T : IdentifiedData
->>>>>>> 58c0950c
         {
             if (input.GetType() == typeof(Patient))
             {
@@ -67,10 +63,7 @@
         public IEnumerable<IRecordMatchResult<T>> Match<T>(T input, string configurationName, IEnumerable<Guid> ignoreList, IRecordMatchingDiagnosticSession collector = null) where T : IdentifiedData
         {
             Assert.AreEqual("default", configurationName);
-<<<<<<< HEAD
             return this.Classify(input, this.Block(input, configurationName, ignoreList, collector), configurationName, collector);
-=======
-            return this.Classify(input, this.Block(input, configurationName, ignoreList), configurationName);
         }
 
         /// <summary>
@@ -87,7 +80,6 @@
         public IEnumerable<IRecordMatchResult> Classify(IdentifiedData input, IEnumerable<IdentifiedData> blocks, String configurationName, IRecordMatchingDiagnosticSession collector = null)
         {
             throw new NotImplementedException();
->>>>>>> 58c0950c
         }
 
         /// <summary>
@@ -108,32 +100,7 @@
             throw new NotImplementedException();
         }
 
-<<<<<<< HEAD
-        public IEnumerable<IRecordMatchResult> Match(IdentifiedData input, string configurationId, IEnumerable<Guid> ignoreList, IRecordMatchingDiagnosticSession collector = null)
-        {
-            return this.Match<IdentifiedData>(input, configurationId, ignoreList, collector);
-        }
-
-        public IEnumerable<IRecordMatchResult> Classify(IdentifiedData input, IEnumerable<IdentifiedData> blocks, string configurationId, IRecordMatchingDiagnosticSession collector = null)
-        {
-            return this.Classify<IdentifiedData>(input, blocks, configurationId, collector);
-
-        }
-
-        public IRecordMatchingConfiguration GetConfiguration(string configurationId)
-        {
-            throw new NotImplementedException();
-        }
-
-        public IRecordMatchingConfiguration SaveConfiguration(IRecordMatchingConfiguration configuration)
-        {
-            throw new NotImplementedException();
-        }
-
-        public IRecordMatchingConfiguration DeleteConfiguration(string configurationId)
-=======
         public IRecordMatchingDiagnosticSession CreateDiagnosticSession()
->>>>>>> 58c0950c
         {
             throw new NotImplementedException();
         }
