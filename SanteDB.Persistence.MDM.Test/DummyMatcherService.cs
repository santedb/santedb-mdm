--- conflicted
+++ resolved
@@ -39,11 +39,7 @@
         /// <summary>
         /// Perform blocking
         /// </summary>
-<<<<<<< HEAD
-        public IQueryResultSet<T> Block<T>(T input, string configurationName, IEnumerable<Guid> ignoreList) where T : IdentifiedData
-=======
         public IQueryResultSet<T> Block<T>(T input, string configurationName, IEnumerable<Guid> ignoreList, IRecordMatchingDiagnosticSession collector = null) where T : IdentifiedData
->>>>>>> 7b82a09d
         {
             if (input.GetType() == typeof(Patient))
             {
@@ -99,46 +95,7 @@
             else return null;
         }
 
-<<<<<<< HEAD
-        public IRecordMatchingConfiguration GetConfiguration(string configurationId)
-        {
-            throw new NotImplementedException();
-        }
-
-        public IRecordMatchingConfiguration SaveConfiguration(IRecordMatchingConfiguration configuration)
-        {
-            throw new NotImplementedException();
-        }
-
-        public IRecordMatchingConfiguration DeleteConfiguration(string configurationId)
-        {
-            throw new NotImplementedException();
-        }
-
-        public IQueryResultSet<T> Block<T>(T input, string configurationId, IEnumerable<Guid> ignoreList, IRecordMatchingDiagnosticSession collector = null) where T : IdentifiedData
-        {
-            throw new NotImplementedException();
-        }
-
-        public IEnumerable<IRecordMatchResult<T>> Classify<T>(T input, IEnumerable<T> blocks, string configurationId, IRecordMatchingDiagnosticSession collector = null) where T : IdentifiedData
-        {
-            throw new NotImplementedException();
-        }
-
-        public IEnumerable<IRecordMatchResult<T>> Match<T>(T input, string configurationId, IEnumerable<Guid> ignoreList, IRecordMatchingDiagnosticSession collector = null) where T : IdentifiedData
-        {
-            throw new NotImplementedException();
-        }
-
-        public IEnumerable<IRecordMatchResult> Match(IdentifiedData input, string configurationId, IEnumerable<Guid> ignoreList, IRecordMatchingDiagnosticSession collector = null)
-        {
-            throw new NotImplementedException();
-        }
-
-        public IEnumerable<IRecordMatchResult> Classify(IdentifiedData input, IEnumerable<IdentifiedData> blocks, string configurationId, IRecordMatchingDiagnosticSession collector = null)
-=======
         public IRecordMatchingDiagnosticSession CreateDiagnosticSession()
->>>>>>> 7b82a09d
         {
             throw new NotImplementedException();
         }
