﻿/*
 * Copyright (C) 2021 - 2022, SanteSuite Inc. and the SanteSuite Contributors (See NOTICE.md for full copyright notices)
 * Copyright (C) 2019 - 2021, Fyfe Software Inc. and the SanteSuite Contributors
 * Portions Copyright (C) 2015-2018 Mohawk College of Applied Arts and Technology
 * 
 * Licensed under the Apache License, Version 2.0 (the "License"); you 
 * may not use this file except in compliance with the License. You may 
 * obtain a copy of the License at 
 * 
 * http://www.apache.org/licenses/LICENSE-2.0 
 * 
 * Unless required by applicable law or agreed to in writing, software
 * distributed under the License is distributed on an "AS IS" BASIS, WITHOUT
 * WARRANTIES OR CONDITIONS OF ANY KIND, either express or implied. See the 
 * License for the specific language governing permissions and limitations under 
 * the License.
 * 
 * User: fyfej
 * Date: 2021-10-29
 */
using SanteDB.Core;
using SanteDB.Core.Diagnostics;
using SanteDB.Core.Jobs;
using SanteDB.Core.Model;
using SanteDB.Core.Model.Acts;
using SanteDB.Core.Model.Constants;
using SanteDB.Core.Model.Query;
using SanteDB.Core.Security;
using SanteDB.Core.Services;
using SanteDB.Persistence.MDM.Services.Resources;
using System;
using System.Collections.Generic;
using System.ComponentModel;
using System.Diagnostics.CodeAnalysis;
using System.Linq;
using System.Linq.Expressions;
using System.Text;
using System.Threading;
using System.Threading.Tasks;

namespace SanteDB.Persistence.MDM.Jobs
{
    /// <summary>
    /// Represents a match job
    /// </summary>
    /// <typeparam name="T">The type of object to match on</typeparam>
    [DisplayName("MDM Batch Matching Job")]
    [ExcludeFromCodeCoverage]
    public class MdmMatchJob<T> : IReportProgressJob
        where T : IdentifiedData, new()
    {
        // Guid
        private Guid m_id = Guid.NewGuid();

        // Merge service
        private IRecordMergingService<T> m_mergeService;

        // Tracer
        private readonly Tracer m_tracer = Tracer.GetTracer(typeof(MdmMatchJob<T>));

        /// <summary>
        /// Create a match job
        /// </summary>
        public MdmMatchJob(IRecordMergingService<T> recordMergingService)
        {
            this.m_mergeService = recordMergingService;
            // Progress change handler
            if (this.m_mergeService is IReportProgressChanged rpt)
            {
                rpt.ProgressChanged += (o, p) =>
                {
                    this.Progress = p.Progress;
                    this.StatusText = p.State.ToString();
                };
            }
        }

        /// <summary>
        /// Get the identifier
        /// </summary>
        public Guid Id => this.m_id;

        /// <summary>
        /// Name of the matching job
        /// </summary>
        public string Name => $"Background Matching Job for {typeof(T).Name}";


        /// <inheritdoc/>
        public string Description => $"Starts a background process which re-processes detected duplicate SOURCE records for {typeof(T).Name}";

        /// <summary>
        /// Can cancel the job?
        /// </summary>
        public bool CanCancel => false;

        /// <summary>
        /// Gets the current state
        /// </summary>
        public JobStateType CurrentState { get; private set; }

        /// <summary>
        /// Gets the parameters for the job
        /// </summary>
        public IDictionary<string, Type> Parameters => new Dictionary<String, Type>()
        {
            { "clearExistingMdmData", typeof(bool) }
        };

        /// <summary>
        /// Last time the job started
        /// </summary>
        public DateTime? LastStarted { get; private set; }

        /// <summary>
        /// Last time job finished
        /// </summary>
        public DateTime? LastFinished { get; private set; }

        /// <summary>
        /// Progress
        /// </summary>
        public float Progress { get; private set; }

        /// <summary>
        /// Gets or sets the status text
        /// </summary>
        public string StatusText { get; private set; }

        /// <summary>
        /// Cancel the job
        /// </summary>
        public void Cancel()
        {
            throw new NotSupportedException();
        }

        /// <summary>
        /// Run the specified job
        /// </summary>
        public void Run(object sender, EventArgs e, object[] parameters)
        {
            try
            {
                using (AuthenticationContext.EnterSystemContext())
                {
                    this.LastStarted = DateTime.Now;
                    this.CurrentState = JobStateType.Running;
                    var clear = parameters.Length > 0 ? (bool?)parameters[0] : false;
                    this.m_tracer.TraceInfo("Starting batch run of MDM Matching ");
<<<<<<< HEAD

                    if (clear)
=======
                   
                    if (clear.GetValueOrDefault())
>>>>>>> 7b82a09d
                    {
                        this.m_tracer.TraceVerbose("Batch instruction indicates clear of all links");
                        this.m_mergeService.ClearGlobalIgnoreFlags();
                        this.m_mergeService.ClearGlobalMergeCanadidates();
                    }
                    else
                    {
                        this.m_mergeService.ClearGlobalMergeCanadidates();
                    }

                    this.m_mergeService.DetectGlobalMergeCandidates();

                    this.LastFinished = DateTime.Now;
                    this.CurrentState = JobStateType.Completed;
                }
            }
            catch (Exception ex)
            {
                this.CurrentState = JobStateType.Aborted;
                this.m_tracer.TraceError("Could not run MDM Matching Job: {0}", ex);
            }
        }
    }
}<|MERGE_RESOLUTION|>--- conflicted
+++ resolved
@@ -148,13 +148,8 @@
                     this.CurrentState = JobStateType.Running;
                     var clear = parameters.Length > 0 ? (bool?)parameters[0] : false;
                     this.m_tracer.TraceInfo("Starting batch run of MDM Matching ");
-<<<<<<< HEAD
-
-                    if (clear)
-=======
                    
                     if (clear.GetValueOrDefault())
->>>>>>> 7b82a09d
                     {
                         this.m_tracer.TraceVerbose("Batch instruction indicates clear of all links");
                         this.m_mergeService.ClearGlobalIgnoreFlags();
