--- conflicted
+++ resolved
@@ -46,12 +46,7 @@
     /// </summary>
     /// <typeparam name="T">The type of object to match on</typeparam>
     [DisplayName("MDM Batch Matching Job")]
-<<<<<<< HEAD
-    [ExcludeFromCodeCoverage]
-    public class MdmMatchJob<T> : IReportProgressJob
-=======
     public class MdmMatchJob<T> : IJob
->>>>>>> c8e85dd8
         where T : IdentifiedData, new()
     {
         // Guid
