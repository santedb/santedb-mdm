﻿/*
 * Copyright (C) 2021 - 2021, SanteSuite Inc. and the SanteSuite Contributors (See NOTICE.md for full copyright notices)
 * Copyright (C) 2019 - 2021, Fyfe Software Inc. and the SanteSuite Contributors
 * Portions Copyright (C) 2015-2018 Mohawk College of Applied Arts and Technology
 *
 * Licensed under the Apache License, Version 2.0 (the "License"); you
 * may not use this file except in compliance with the License. You may
 * obtain a copy of the License at
 *
 * http://www.apache.org/licenses/LICENSE-2.0
 *
 * Unless required by applicable law or agreed to in writing, software
 * distributed under the License is distributed on an "AS IS" BASIS, WITHOUT
 * WARRANTIES OR CONDITIONS OF ANY KIND, either express or implied. See the
 * License for the specific language governing permissions and limitations under
 * the License.
 *
 * User: fyfej
 * Date: 2021-8-5
 */

using SanteDB.Core;
using SanteDB.Core.Diagnostics;
using SanteDB.Core.Jobs;
using SanteDB.Core.Model;
using SanteDB.Core.Model.Acts;
using SanteDB.Core.Model.Constants;
using SanteDB.Core.Model.Query;
using SanteDB.Core.Security;
using SanteDB.Core.Services;
using SanteDB.Persistence.MDM.Services.Resources;
using System;
using System.Collections.Generic;
using System.ComponentModel;
using System.Linq;
using System.Linq.Expressions;
using System.Text;
using System.Threading;
using System.Threading.Tasks;

namespace SanteDB.Persistence.MDM.Jobs
{
    /// <summary>
    /// Represents a match job
    /// </summary>
    /// <typeparam name="T">The type of object to match on</typeparam>
    [DisplayName("MDM Batch Matching Job")]
    public class MdmMatchJob<T> : IReportProgressJob
        where T : IdentifiedData, new()
    {
        // Guid
        private Guid m_id = Guid.NewGuid();

        // Merge service
        private IRecordMergingService<T> m_mergeService;

        // Tracer
        private readonly Tracer m_tracer = Tracer.GetTracer(typeof(MdmMatchJob<T>));

        /// <summary>
        /// Create a match job
        /// </summary>
        public MdmMatchJob(IRecordMergingService<T> recordMergingService)
        {
            this.m_mergeService = recordMergingService;
            // Progress change handler
            if (this.m_mergeService is IReportProgressChanged rpt)
            {
                rpt.ProgressChanged += (o, p) =>
                {
                    this.Progress = p.Progress;
                    this.StatusText = p.State.ToString();
                };
            }
        }

        /// <summary>
        /// Get the identifier
        /// </summary>
        public Guid Id => this.m_id;

        /// <summary>
        /// Name of the matching job
        /// </summary>
        public string Name => $"Background Matching Job for {typeof(T).Name}";

        /// <summary>
        /// Can cancel the job?
        /// </summary>
        public bool CanCancel => false;

        /// <summary>
        /// Gets the current state
        /// </summary>
        public JobStateType CurrentState { get; private set; }

        /// <summary>
        /// Gets the parameters for the job
        /// </summary>
        public IDictionary<string, Type> Parameters => new Dictionary<String, Type>()
        {
            { "clearExistingMdmData", typeof(bool) }
        };

        /// <summary>
        /// Last time the job started
        /// </summary>
        public DateTime? LastStarted { get; private set; }

        /// <summary>
        /// Last time job finished
        /// </summary>
        public DateTime? LastFinished { get; private set; }

        /// <summary>
        /// Progress
        /// </summary>
        public float Progress { get; private set; }

        /// <summary>
        /// Gets or sets the status text
        /// </summary>
        public string StatusText { get; private set; }

        /// <summary>
        /// Cancel the job
        /// </summary>
        public void Cancel()
        {
            throw new NotSupportedException();
        }

        /// <summary>
        /// Run the specified job
        /// </summary>
        public void Run(object sender, EventArgs e, object[] parameters)
        {
            try
            {
                using (AuthenticationContext.EnterSystemContext())
                {
                    this.LastStarted = DateTime.Now;
                    this.CurrentState = JobStateType.Running;
                    var clear = parameters.Length > 0 ? (bool?)parameters[0] : false;
                    this.m_tracer.TraceInfo("Starting batch run of MDM Matching ");
<<<<<<< HEAD

                    if (clear)
=======
                   
                    if (clear.GetValueOrDefault())
>>>>>>> ca3a2dac
                    {
                        this.m_tracer.TraceVerbose("Batch instruction indicates clear of all links");
                        this.m_mergeService.Reset(true, false);
                    }
                    else
                    {
                        this.m_mergeService.ClearGlobalMergeCanadidates();
                    }

                    this.m_mergeService.DetectGlobalMergeCandidates();

                    this.LastFinished = DateTime.Now;
                    this.CurrentState = JobStateType.Completed;
                }
            }
            catch (Exception ex)
            {
                this.CurrentState = JobStateType.Aborted;
                this.m_tracer.TraceError("Could not run MDM Matching Job: {0}", ex);
            }
        }
    }
}<|MERGE_RESOLUTION|>--- conflicted
+++ resolved
@@ -143,13 +143,8 @@
                     this.CurrentState = JobStateType.Running;
                     var clear = parameters.Length > 0 ? (bool?)parameters[0] : false;
                     this.m_tracer.TraceInfo("Starting batch run of MDM Matching ");
-<<<<<<< HEAD
-
-                    if (clear)
-=======
                    
                     if (clear.GetValueOrDefault())
->>>>>>> ca3a2dac
                     {
                         this.m_tracer.TraceVerbose("Batch instruction indicates clear of all links");
                         this.m_mergeService.Reset(true, false);
