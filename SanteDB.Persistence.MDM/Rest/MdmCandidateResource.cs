﻿/*
 * Copyright (C) 2021 - 2021, SanteSuite Inc. and the SanteSuite Contributors (See NOTICE.md for full copyright notices)
 * Copyright (C) 2019 - 2021, Fyfe Software Inc. and the SanteSuite Contributors
 * Portions Copyright (C) 2015-2018 Mohawk College of Applied Arts and Technology
 *
 * Licensed under the Apache License, Version 2.0 (the "License"); you
 * may not use this file except in compliance with the License. You may
 * obtain a copy of the License at
 *
 * http://www.apache.org/licenses/LICENSE-2.0
 *
 * Unless required by applicable law or agreed to in writing, software
 * distributed under the License is distributed on an "AS IS" BASIS, WITHOUT
 * WARRANTIES OR CONDITIONS OF ANY KIND, either express or implied. See the
 * License for the specific language governing permissions and limitations under
 * the License.
 *
 * User: fyfej
 * Date: 2021-8-5
 */

using SanteDB.Core;
using SanteDB.Core.Configuration;
using SanteDB.Core.Diagnostics;
using SanteDB.Core.Interop;
using SanteDB.Core.Model;
using SanteDB.Core.Model.Acts;
using SanteDB.Core.Model.Collection;
using SanteDB.Core.Model.Entities;
using SanteDB.Core.Model.Interfaces;
using SanteDB.Core.Model.Query;
using SanteDB.Core.Security;
using SanteDB.Core.Services;
using SanteDB.Core.Matching;
using SanteDB.Persistence.MDM.Exceptions;
using SanteDB.Persistence.MDM.Services.Resources;
using SanteDB.Rest.Common;
using System;
using System.Collections.Generic;
using System.Linq;
using System.Text;
using RestSrvr;

namespace SanteDB.Persistence.MDM.Rest
{
    /// <summary>
    /// Exposees the $mdm-candidate API onto the REST layer
    /// </summary>
    public class MdmCandidateOperation : IApiChildResourceHandler
    {
        private readonly Tracer m_tracer = Tracer.GetTracer(typeof(MdmCandidateOperation));

        // Configuration
        private ResourceManagementConfigurationSection m_configuration;

        /// <summary>
        /// Candidate operations manager
        /// </summary>
        public MdmCandidateOperation(IConfigurationManager configurationManager)
        {
            this.m_configuration = configurationManager.GetSection<ResourceManagementConfigurationSection>();
            this.ParentTypes = this.m_configuration?.ResourceTypes.Select(o => o.Type).ToArray() ?? Type.EmptyTypes;
        }

        /// <summary>
        /// Gets the parent types
        /// </summary>
        public Type[] ParentTypes { get; }

        /// <summary>
        /// Gets the name of the resource
        /// </summary>
        public string Name => "mdm-candidate";

        /// <summary>
        /// Gets the type of properties which are returned
        /// </summary>
        public Type PropertyType => typeof(Bundle);

        /// <summary>
        /// Gets the capabilities of this
        /// </summary>
        public ResourceCapabilityType Capabilities => ResourceCapabilityType.Search | ResourceCapabilityType.Get | ResourceCapabilityType.Delete;

        /// <summary>
        /// Binding for this operation
        /// </summary>
        public ChildObjectScopeBinding ScopeBinding => ChildObjectScopeBinding.Instance | ChildObjectScopeBinding.Class;

        /// <summary>
        /// Re-Runs the matching algorithm on the specified master
        /// </summary>
        public object Add(Type scopingType, object scopingKey, object item)
        {
            throw new NotSupportedException();
        }

        /// <summary>
        /// Gets the specified sub object
        /// </summary>
        public object Get(Type scopingType, object scopingKey, object key)
        {
            var matcher = ApplicationServiceContext.Current.GetService<IRecordMatchingService>();
            if (matcher == null)
            {
                throw new InvalidOperationException("No matching service configuration");
            }

            // Match report factory
            var matchReportFactory = ApplicationServiceContext.Current.GetService<IMatchReportFactory>();
            if (matchReportFactory == null)
            {
                throw new InvalidOperationException("No match report factory");
            }

            // Configuration provider
            var matchConfiguration = ApplicationServiceContext.Current.GetService<IRecordMatchingConfigurationService>();
            if (matchConfiguration == null)
            {
                throw new InvalidOperationException("No match configuration factory");
            }

            // Validate parameters
            if (scopingKey is Guid objectAKey && key is Guid objectBKey)
            {
                var repository = ApplicationServiceContext.Current.GetService(typeof(IRepositoryService<>).MakeGenericType(scopingType)) as IRepositoryService;

                // Produce a match report
                using (AuthenticationContext.EnterSystemContext())
                {
                    IdentifiedData recordA = repository.Get(objectAKey),
                        recordB = repository.Get(objectBKey);

                    if (recordA == null || recordB == null)
                    {
                        throw new KeyNotFoundException($"Source or target not found");
                    }

                    var configId = RestOperationContext.Current.IncomingRequest.QueryString["_configuration"];
                    IEnumerable<IRecordMatchingConfiguration> matchConfigurations = matchConfiguration.Configurations.Where(o => o.AppliesTo.Contains(scopingType) && o.Metadata.State == MatchConfigurationStatus.Active);
                    if (!String.IsNullOrEmpty(configId))
                    {
                        matchConfigurations = matchConfiguration.Configurations.Where(o => o.AppliesTo.Contains(scopingType) && o.Id == configId).Union(matchConfigurations);
                    }

                    if (matchConfiguration == null)
                    {
                        throw new InvalidOperationException("No configuration for type exists");
                    }

                    // Match result
                    var matchResult = matchConfigurations.SelectMany(c => matcher.Classify(recordA, new IdentifiedData[] { recordB }, c.Id));
                    return matchReportFactory.CreateMatchReport(scopingType, recordA, matchResult);
                }
            }
            else
            {
                throw new ArgumentException($"This request must be scoped to a single {scopingType.Name}");
            }
        }

        /// <summary>
        /// Query the candidate links
        /// </summary>
        public IQueryResultSet Query(Type scopingType, object scopingKey, NameValueCollection filter)
        {
            var merger = ApplicationServiceContext.Current.GetService(typeof(IRecordMergingService<>).MakeGenericType(scopingType)) as IRecordMergingService;
            if (merger == null)
            {
                throw new InvalidOperationException("No merging service configuration");
            }

<<<<<<< HEAD
            IQueryResultSet result = null;
            if (scopingKey == null) // class call
            {
                result = merger.GetGlobalMergeCandidates();
=======
            IEnumerable<IdentifiedData> result = null;
            if (scopingKey == null) // TODO: This is being refactored to the new yield pattern this is just a temporary performance thing
            {
                result = merger.GetGlobalMergeCandidates(offset, count, out totalCount).OfType<IdentifiedData>();
>>>>>>> da9572fb
            }
            else
            {
                result = merger.GetMergeCandidates((Guid)scopingKey);
                totalCount = result.Count();
                result = result.Skip(offset).Take(count);
            }

            return result;
        }

        /// <summary>
        /// Remove the specified key
        /// </summary>
        public object Remove(Type scopingType, object scopingKey, object key)
        {
            var merger = ApplicationServiceContext.Current.GetService(typeof(IRecordMergingService<>).MakeGenericType(scopingType)) as IRecordMergingService;
            if (merger == null)
            {
                throw new InvalidOperationException("No merging service configuration");
            }

            if (scopingKey is Guid scopingId && key is Guid keyId)
            {
                return merger.Ignore(scopingId, new Guid[] { keyId });
            }
            else
            {
                throw new ArgumentException($"Request must be scoped to a single {scopingType.Name}");
            }
        }
    }
}<|MERGE_RESOLUTION|>--- conflicted
+++ resolved
@@ -170,17 +170,10 @@
                 throw new InvalidOperationException("No merging service configuration");
             }
 
-<<<<<<< HEAD
             IQueryResultSet result = null;
             if (scopingKey == null) // class call
             {
                 result = merger.GetGlobalMergeCandidates();
-=======
-            IEnumerable<IdentifiedData> result = null;
-            if (scopingKey == null) // TODO: This is being refactored to the new yield pattern this is just a temporary performance thing
-            {
-                result = merger.GetGlobalMergeCandidates(offset, count, out totalCount).OfType<IdentifiedData>();
->>>>>>> da9572fb
             }
             else
             {
