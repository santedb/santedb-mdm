﻿/*
 * Copyright (C) 2021 - 2022, SanteSuite Inc. and the SanteSuite Contributors (See NOTICE.md for full copyright notices)
 * Copyright (C) 2019 - 2021, Fyfe Software Inc. and the SanteSuite Contributors
 * Portions Copyright (C) 2015-2018 Mohawk College of Applied Arts and Technology
 *
 * Licensed under the Apache License, Version 2.0 (the "License"); you
 * may not use this file except in compliance with the License. You may
 * obtain a copy of the License at
 *
 * http://www.apache.org/licenses/LICENSE-2.0
 *
 * Unless required by applicable law or agreed to in writing, software
 * distributed under the License is distributed on an "AS IS" BASIS, WITHOUT
 * WARRANTIES OR CONDITIONS OF ANY KIND, either express or implied. See the
 * License for the specific language governing permissions and limitations under
 * the License.
<<<<<<< HEAD
 *
 * User: Nityan Khanna & Mo Ibrahim
 * Date: 2021-8-5
=======
 * 
 * User: fyfej
 * Date: 2021-10-29
>>>>>>> 58c0950c
 */

using Hl7.Fhir.Model;
using RestSrvr;
using SanteDB.Core;
using SanteDB.Core.Matching;
using SanteDB.Core.Model.Entities;
using SanteDB.Core.Services;
using SanteDB.Messaging.FHIR.Extensions;
using SanteDB.Persistence.MDM;
using System;
using System.Collections.Generic;
using System.Diagnostics.CodeAnalysis;
using System.Linq;
using System.Linq.Expressions;
using System.Text;
using Expression = System.Linq.Expressions.Expression;
using Patient = SanteDB.Core.Model.Roles.Patient;

namespace SanteDB.Persistence.MDM.Rest.FHIR
{
<<<<<<< HEAD
    /// <summary>
    /// Represents a FHIR MDM query links operation.
    /// </summary>
    [ExcludeFromCodeCoverage] // REST operations require a REST client to test
    public class FhirMdmQueryLinksOperation : IFhirOperationHandler
    {
        /// <summary>
        /// Gets the name of the operation.
        /// </summary>
        public string Name => "mdm-query-links";

        /// <summary>
        /// Gets the URI where this operation is defined.
        /// </summary>
        public Uri Uri => new Uri("OperationDefinition/mdm-query-links", UriKind.Relative);

        /// <summary>
        /// The type that this operation handler applies to (or null if it applies to all)
        /// </summary>
        public ResourceType[] AppliesTo => new[]
        {
            ResourceType.Patient
        };

        /// <summary>
        /// Get the parameter list for this object.
        /// </summary>
        public IDictionary<string, FHIRAllTypes> Parameters => new Dictionary<string, FHIRAllTypes>
        {
            { "goldenResourceId", FHIRAllTypes.String },
            { "resourceId", FHIRAllTypes.String },
            { "_count", FHIRAllTypes.Integer },
            { "linkSource", FHIRAllTypes.String },
            { "matchResult", FHIRAllTypes.String },
            { "_offset", FHIRAllTypes.Integer },
            { "_configurationName", FHIRAllTypes.String }
        };

        /// <summary>
        /// The link source map.
        /// </summary>
        private static readonly Dictionary<string, Guid> linkSourceMap = new Dictionary<string, Guid>
        {
            { "AUTO", MdmConstants.AutomagicClassification },
            { "MANUAL", MdmConstants.VerifiedClassification }
        };

        /// <summary>
        /// The match result source map.
        /// </summary>
        private static readonly Dictionary<string, Guid> matchResultMap = new Dictionary<string, Guid>
        {
            { "MATCH",  MdmConstants.MasterRecordRelationship },
            { "POSSIBLE_MATCH", MdmConstants.CandidateLocalRelationship },
            { "NO_MATCH", MdmConstants.IgnoreCandidateRelationship }
        };

        /// <summary>
        /// True if the operation impacts the object state.
        /// </summary>
        public bool IsGet => true;

        /// <summary>
        /// Invoke the specified operation.
        /// </summary>
        /// <param name="parameters">The parameter set to action.</param>
        /// <returns>The result of the operation.</returns>
        public Resource Invoke(Parameters parameters)
        {
            var configuration = RestOperationContext.Current.IncomingRequest.QueryString["_configurationName"];

            // validate query parameters
            if (string.IsNullOrEmpty(configuration))
            {
                throw new InvalidOperationException("No resource merge configuration specified. Use the ?_configurationName parameter specify a configuration.");
            }

            var countParameter = RestOperationContext.Current.IncomingRequest.QueryString["_count"];
            var offsetParameter = RestOperationContext.Current.IncomingRequest.QueryString["_offset"];
            uint offset = 0;
            uint count = 1000;

            if (!string.IsNullOrEmpty(offsetParameter) && !uint.TryParse(offsetParameter, out offset))
            {
                throw new InvalidOperationException("Invalid value for _offset. The _offset value must be a positive integer.");
            }

            if (!string.IsNullOrEmpty(countParameter) && !uint.TryParse(countParameter, out count))
            {
                throw new InvalidOperationException("Invalid value for _count. The _count value must be a positive integer.");
            }

            var linkSource = RestOperationContext.Current.IncomingRequest.QueryString["linkSource"]?.ToUpperInvariant();
            var matchResult = RestOperationContext.Current.IncomingRequest.QueryString["matchResult"]?.ToUpperInvariant();
            var masterResourceId = RestOperationContext.Current.IncomingRequest.QueryString["goldenResourceId"]?.ToUpperInvariant();
            var resourceId = RestOperationContext.Current.IncomingRequest.QueryString["resourceId"]?.ToUpperInvariant();

            if (!string.IsNullOrEmpty(linkSource) && !linkSourceMap.ContainsKey(linkSource))
            {
                throw new InvalidOperationException($"Invalid value for linkSource: '{linkSource}'. The link source must be one of the following values: {string.Join(", ", linkSourceMap.Keys)}.");
            }

            if (!string.IsNullOrEmpty(matchResult) && !matchResultMap.ContainsKey(matchResult))
            {
                throw new InvalidOperationException($"Invalid value for matchResult: '{matchResult}'. The match result must be one of the following values: {string.Join(", ", matchResultMap.Keys)}.");
            }

            var matchingService = ApplicationServiceContext.Current.GetService<IRecordMatchingService>();

            if (matchingService == null)
            {
                throw new InvalidOperationException("No record matching service found");
            }

            var entityRelationshipService = ApplicationServiceContext.Current.GetService<IRepositoryService<EntityRelationship>>();
            var patientService = ApplicationServiceContext.Current.GetService<IRepositoryService<Patient>>();
            var cacheService = ApplicationServiceContext.Current.GetService<IAdhocCacheService>();

            Expression<Func<EntityRelationship, bool>> queryExpression = c => c.ObsoleteVersionSequenceId == null;

            // add the match result filter
            if (string.IsNullOrEmpty(matchResult))
            {
                queryExpression = c => (c.RelationshipTypeKey == MdmConstants.MasterRecordRelationship ||
                                                    c.RelationshipTypeKey == MdmConstants.CandidateLocalRelationship ||
                                                    c.RelationshipTypeKey == MdmConstants.IgnoreCandidateRelationship) && c.ObsoleteVersionSequenceId == null;
            }
            else if (!string.IsNullOrEmpty(matchResult) && matchResultMap.TryGetValue(matchResult, out var matchResultKey))
            {
                var updatedExpression = Expression.MakeBinary(ExpressionType.AndAlso, queryExpression.Body,
                    Expression.MakeBinary(ExpressionType.Equal,
                        Expression.Property(Expression.Parameter(typeof(EntityRelationship)), typeof(EntityRelationship), nameof(EntityRelationship.RelationshipTypeKey)),
                        Expression.Constant(matchResultKey, typeof(Guid?))));

                queryExpression = Expression.Lambda<Func<EntityRelationship, bool>>(updatedExpression, queryExpression.Parameters);
            }

            // add the link source filter
            if (!string.IsNullOrEmpty(linkSource) && linkSourceMap.TryGetValue(linkSource, out var linkSourceKey))
            {
                var updatedExpression = Expression.MakeBinary(ExpressionType.AndAlso, queryExpression.Body,
                    Expression.MakeBinary(ExpressionType.Equal,
                        Expression.Property(Expression.Parameter(typeof(EntityRelationship)), typeof(EntityRelationship), nameof(EntityRelationship.ClassificationKey)),
                        Expression.Constant(linkSourceKey, typeof(Guid?))));

                queryExpression = Expression.Lambda<Func<EntityRelationship, bool>>(updatedExpression, queryExpression.Parameters);
            }

            // add the target key filter
            if (Guid.TryParse(masterResourceId, out var targetKey))
            {
                var updatedExpression = Expression.MakeBinary(ExpressionType.AndAlso, queryExpression.Body,
                    Expression.MakeBinary(ExpressionType.Equal,
                        Expression.Property(Expression.Parameter(typeof(EntityRelationship)), typeof(EntityRelationship), nameof(EntityRelationship.TargetEntityKey)),
                        Expression.Constant(targetKey, typeof(Guid?))));

                queryExpression = Expression.Lambda<Func<EntityRelationship, bool>>(updatedExpression, queryExpression.Parameters);
            }

            // add the source key filter
            if (Guid.TryParse(resourceId, out var sourceKey))
            {
                var updatedExpression = Expression.MakeBinary(ExpressionType.AndAlso, queryExpression.Body,
                    Expression.MakeBinary(ExpressionType.Equal,
                        Expression.Property(Expression.Parameter(typeof(EntityRelationship)), typeof(EntityRelationship), nameof(EntityRelationship.SourceEntityKey)),
                        Expression.Constant(sourceKey, typeof(Guid?))));

                queryExpression = Expression.Lambda<Func<EntityRelationship, bool>>(updatedExpression, queryExpression.Parameters);
            }

            // query the underlying service
            var relationships = entityRelationshipService.Find(queryExpression);
            var totalResults = relationships.Count(); // send a COUNT to the db

            var resource = new Parameters();

            var previousOffset = (int)offset - (int)count < 0 ? 0 : (int)offset - (int)count;

            var builder = new StringBuilder();

            // rebuild the outgoing query string
            foreach (var key in RestOperationContext.Current.IncomingRequest.QueryString.AllKeys.Intersect(this.Parameters.Keys).Where(c => c != "_count" && c != "_offset"))
            {
                builder.Append($"&{key}={RestOperationContext.Current.IncomingRequest.QueryString[key]}");
            }

            var queryParameters = builder.ToString();

            if (offset > 0 && totalResults > 0)
            {
                resource.Parameter.Add(new Parameters.ParameterComponent
                {
                    Name = "prev",
                    Value = new FhirUri($"{RestOperationContext.Current.IncomingRequest.Url.GetLeftPart(UriPartial.Authority)}{RestOperationContext.Current.IncomingRequest.Url.LocalPath}?_offset={previousOffset}&_count={count}{queryParameters}")
                });
            }

            resource.Parameter.Add(new Parameters.ParameterComponent
            {
                Name = "self",
                Value = new FhirUri(RestOperationContext.Current.IncomingRequest.Url)
            });

            if (offset + count < totalResults)
            {
                resource.Parameter.Add(new Parameters.ParameterComponent
                {
                    Name = "next",
                    Value = new FhirUri($"{RestOperationContext.Current.IncomingRequest.Url.GetLeftPart(UriPartial.Authority)}{RestOperationContext.Current.IncomingRequest.Url.LocalPath}?_offset={offset + count}&_count={count}{queryParameters}")
                });
            }

            // build the result set
            foreach (var entityRelationship in relationships)
            {
                var patient = entityRelationship.TargetEntity as Patient ?? cacheService?.Get<Patient>(entityRelationship.TargetEntityKey.ToString());

                if (patient == null)
                {
                    patient = patientService.Get(entityRelationship.TargetEntityKey.Value);
                }

                cacheService?.Add(entityRelationship.TargetEntityKey.ToString(), patient);

                var classificationResult = matchingService.Classify(patient, new List<Patient>
                {
                    new Patient
                    {
                        Key = entityRelationship.SourceEntityKey
                    }
                }, configuration).FirstOrDefault();

                if (classificationResult == null)
                {
                    continue;
                }

                resource.Parameter.Add(new Parameters.ParameterComponent
                {
                    Name = "link",
                    Part = new List<Parameters.ParameterComponent>
                    {
                        new Parameters.ParameterComponent
                        {
                            Name = "goldenResourceId",
                            Value = new FhirString($"Patient/{entityRelationship.TargetEntityKey}")
                        },
                        new Parameters.ParameterComponent
                        {
                            Name = "sourceResourceId",
                            Value = new FhirString($"Patient/{classificationResult.Record.Key}")
                        },
                        new Parameters.ParameterComponent
                        {
                            Name = "matchResult",
                            Value = new FhirString(matchResultMap.First(c => c.Value == entityRelationship.RelationshipTypeKey).Key)
                        },
                        new Parameters.ParameterComponent
                        {
                            Name = "linkSource",
                            Value = new FhirString(linkSourceMap.First(c => c.Value == entityRelationship.ClassificationKey).Key)
                        },
                        new Parameters.ParameterComponent
                        {
                            Name = "score",
                            Value = new FhirDecimal(Convert.ToDecimal(classificationResult.Score))
                        }
                    }
                });
            }

            resource.Parameter.Add(new Parameters.ParameterComponent
            {
                Name = "resultCount",
                Value = new Integer(resource.Parameter.Count(c => c.Name == "link"))
            });

            resource.Parameter.Add(new Parameters.ParameterComponent
            {
                Name = "totalResults",
                Value = new Integer(totalResults)
            });

            return resource;
        }
    }
=======
	/// <summary>
	/// Represents a FHIR MDM query links operation.
	/// </summary>
	[ExcludeFromCodeCoverage]
	public class FhirMdmQueryLinksOperation : IFhirOperationHandler
	{
		/// <summary>
		/// Gets the name of the operation.
		/// </summary>
		public string Name => "mdm-query-links";

		/// <summary>
		/// Gets the URI where this operation is defined.
		/// </summary>
		public Uri Uri => new Uri("OperationDefinition/mdm-query-links", UriKind.Relative);

		/// <summary>
		/// The type that this operation handler applies to (or null if it applies to all)
		/// </summary>
		public ResourceType[] AppliesTo => new[]
		{
			ResourceType.Patient
		};

		/// <summary>
		/// Get the parameter list for this object.
		/// </summary>
		public IDictionary<string, FHIRAllTypes> Parameters => new Dictionary<string, FHIRAllTypes>
		{
			{ "goldenResourceId", FHIRAllTypes.String },
			{ "resourceId", FHIRAllTypes.String },
			{ "_count", FHIRAllTypes.Integer },
			{ "linkSource", FHIRAllTypes.String },
			{ "matchResult", FHIRAllTypes.String },
			{ "_offset", FHIRAllTypes.Integer },
			{ "_configurationName", FHIRAllTypes.String }
		};

		/// <summary>
		/// The link source map.
		/// </summary>
		private static readonly Dictionary<string, Guid> linkSourceMap = new Dictionary<string, Guid>
		{
			{ "AUTO", MdmConstants.AutomagicClassification },
			{ "MANUAL", MdmConstants.VerifiedClassification }
		};

		/// <summary>
		/// The match result source map.
		/// </summary>
		private static readonly Dictionary<string, Guid> matchResultMap = new Dictionary<string, Guid>
		{
			{ "MATCH",  MdmConstants.MasterRecordRelationship },
			{ "POSSIBLE_MATCH", MdmConstants.CandidateLocalRelationship },
			{ "NO_MATCH", MdmConstants.IgnoreCandidateRelationship }
		};

		/// <summary>
		/// True if the operation impacts the object state.
		/// </summary>
		public bool IsGet => true;

		/// <summary>
		/// Invoke the specified operation.
		/// </summary>
		/// <param name="parameters">The parameter set to action.</param>
		/// <returns>The result of the operation.</returns>
		public Resource Invoke(Parameters parameters)
		{
			var configuration = RestOperationContext.Current.IncomingRequest.QueryString["_configurationName"];

			// validate query parameters
			if (string.IsNullOrEmpty(configuration))
			{
				throw new InvalidOperationException("No resource merge configuration specified. Use the ?_configurationName parameter specify a configuration.");
			}

			var countParameter = RestOperationContext.Current.IncomingRequest.QueryString["_count"];
			var offsetParameter = RestOperationContext.Current.IncomingRequest.QueryString["_offset"];
			uint offset = 0;
			uint count = 1000;

			if (!string.IsNullOrEmpty(offsetParameter) && !uint.TryParse(offsetParameter, out offset))
			{
				throw new InvalidOperationException("Invalid value for _offset. The _offset value must be a positive integer.");
			}

			if (!string.IsNullOrEmpty(countParameter) && !uint.TryParse(countParameter, out count))
			{
				throw new InvalidOperationException("Invalid value for _count. The _count value must be a positive integer.");
			}

			var linkSource = RestOperationContext.Current.IncomingRequest.QueryString["linkSource"]?.ToUpperInvariant();
			var matchResult = RestOperationContext.Current.IncomingRequest.QueryString["matchResult"]?.ToUpperInvariant();
			var masterResourceId = RestOperationContext.Current.IncomingRequest.QueryString["goldenResourceId"]?.ToUpperInvariant();
			var resourceId = RestOperationContext.Current.IncomingRequest.QueryString["resourceId"]?.ToUpperInvariant();

			if (!string.IsNullOrEmpty(linkSource) && !linkSourceMap.ContainsKey(linkSource))
			{
				throw new InvalidOperationException($"Invalid value for linkSource: '{linkSource}'. The link source must be one of the following values: {string.Join(", ", linkSourceMap.Keys)}.");
			}

			if (!string.IsNullOrEmpty(matchResult) && !matchResultMap.ContainsKey(matchResult))
			{
				throw new InvalidOperationException($"Invalid value for matchResult: '{matchResult}'. The match result must be one of the following values: {string.Join(", ", matchResultMap.Keys)}.");
			}

			var matchingService = ApplicationServiceContext.Current.GetService<IRecordMatchingService>();

			if (matchingService == null)
			{
				throw new InvalidOperationException("No record matching service found");
			}

			var entityRelationshipService = ApplicationServiceContext.Current.GetService<IRepositoryService<EntityRelationship>>();
			var patientService = ApplicationServiceContext.Current.GetService<IRepositoryService<Patient>>();
			var cacheService = ApplicationServiceContext.Current.GetService<IAdhocCacheService>();

			Expression<Func<EntityRelationship, bool>> queryExpression = c => c.ObsoleteVersionSequenceId == null;

			// add the match result filter
			if (string.IsNullOrEmpty(matchResult))
			{
				queryExpression = c => (c.RelationshipTypeKey == MdmConstants.MasterRecordRelationship ||
													c.RelationshipTypeKey == MdmConstants.CandidateLocalRelationship ||
													c.RelationshipTypeKey == MdmConstants.IgnoreCandidateRelationship) && c.ObsoleteVersionSequenceId == null;
			}
			else if (!string.IsNullOrEmpty(matchResult) && matchResultMap.TryGetValue(matchResult, out var matchResultKey))
			{
				var updatedExpression = Expression.MakeBinary(ExpressionType.AndAlso, queryExpression.Body,
					Expression.MakeBinary(ExpressionType.Equal,
						Expression.Property(Expression.Parameter(typeof(EntityRelationship)), typeof(EntityRelationship), nameof(EntityRelationship.RelationshipTypeKey)),
						Expression.Constant(matchResultKey, typeof(Guid?))));

				queryExpression = Expression.Lambda<Func<EntityRelationship, bool>>(updatedExpression, queryExpression.Parameters);
			}

			// add the link source filter
			if (!string.IsNullOrEmpty(linkSource) && linkSourceMap.TryGetValue(linkSource, out var linkSourceKey))
			{
				var updatedExpression = Expression.MakeBinary(ExpressionType.AndAlso, queryExpression.Body,
					Expression.MakeBinary(ExpressionType.Equal,
						Expression.Property(Expression.Parameter(typeof(EntityRelationship)), typeof(EntityRelationship), nameof(EntityRelationship.ClassificationKey)),
						Expression.Constant(linkSourceKey, typeof(Guid?))));

				queryExpression = Expression.Lambda<Func<EntityRelationship, bool>>(updatedExpression, queryExpression.Parameters);
			}

			// add the target key filter
			if (Guid.TryParse(masterResourceId, out var targetKey))
			{
				var updatedExpression = Expression.MakeBinary(ExpressionType.AndAlso, queryExpression.Body,
					Expression.MakeBinary(ExpressionType.Equal,
						Expression.Property(Expression.Parameter(typeof(EntityRelationship)), typeof(EntityRelationship), nameof(EntityRelationship.TargetEntityKey)),
						Expression.Constant(targetKey, typeof(Guid?))));

				queryExpression = Expression.Lambda<Func<EntityRelationship, bool>>(updatedExpression, queryExpression.Parameters);
			}

			// add the source key filter
			if (Guid.TryParse(resourceId, out var sourceKey))
			{
				var updatedExpression = Expression.MakeBinary(ExpressionType.AndAlso, queryExpression.Body,
					Expression.MakeBinary(ExpressionType.Equal,
						Expression.Property(Expression.Parameter(typeof(EntityRelationship)), typeof(EntityRelationship), nameof(EntityRelationship.SourceEntityKey)),
						Expression.Constant(sourceKey, typeof(Guid?))));

				queryExpression = Expression.Lambda<Func<EntityRelationship, bool>>(updatedExpression, queryExpression.Parameters);
			}

			// query the underlying service
			var relationships = entityRelationshipService.Find(queryExpression, (int)offset, (int?)count, out var totalResults, null);

			var resource = new Parameters();

			var previousOffset = (int)offset - (int)count < 0 ? 0 : (int)offset - (int)count;

			var builder = new StringBuilder();

			// rebuild the outgoing query string
			foreach (var key in RestOperationContext.Current.IncomingRequest.QueryString.AllKeys.Intersect(this.Parameters.Keys).Where(c => c != "_count" && c != "_offset"))
			{
				builder.Append($"&{key}={RestOperationContext.Current.IncomingRequest.QueryString[key]}");
			}

			var queryParameters = builder.ToString();

			if (offset > 0 && totalResults > 0)
			{
				resource.Parameter.Add(new Parameters.ParameterComponent
				{
					Name = "prev",
					Value = new FhirUri($"{RestOperationContext.Current.IncomingRequest.Url.GetLeftPart(UriPartial.Authority)}{RestOperationContext.Current.IncomingRequest.Url.LocalPath}?_offset={previousOffset}&_count={count}{queryParameters}")
				});
			}

			resource.Parameter.Add(new Parameters.ParameterComponent
			{
				Name = "self",
				Value = new FhirUri(RestOperationContext.Current.IncomingRequest.Url)
			});

			if (offset + count < totalResults)
			{
				resource.Parameter.Add(new Parameters.ParameterComponent
				{
					Name = "next",
					Value = new FhirUri($"{RestOperationContext.Current.IncomingRequest.Url.GetLeftPart(UriPartial.Authority)}{RestOperationContext.Current.IncomingRequest.Url.LocalPath}?_offset={offset + count}&_count={count}{queryParameters}")
				});
			}

			// build the result set
			foreach (var entityRelationship in relationships)
			{
				var patient = entityRelationship.TargetEntity as Patient ?? cacheService?.Get<Patient>(entityRelationship.TargetEntityKey.ToString());

				if (patient == null)
				{
					patient = patientService.Get(entityRelationship.TargetEntityKey.Value);
				}

				cacheService?.Add(entityRelationship.TargetEntityKey.ToString(), patient);

				var classificationResult = matchingService.Classify(patient, new List<Patient>
				{
					new Patient
					{
						Key = entityRelationship.SourceEntityKey
					}
				}, configuration).FirstOrDefault();

				if (classificationResult == null)
				{
					continue;
				}

				resource.Parameter.Add(new Parameters.ParameterComponent
				{
					Name = "link",
					Part = new List<Parameters.ParameterComponent>
					{
						new Parameters.ParameterComponent
						{
							Name = "goldenResourceId",
							Value = new FhirString($"Patient/{entityRelationship.TargetEntityKey}")
						},
						new Parameters.ParameterComponent
						{
							Name = "sourceResourceId",
							Value = new FhirString($"Patient/{classificationResult.Record.Key}")
						},
						new Parameters.ParameterComponent
						{
							Name = "matchResult",
							Value = new FhirString(matchResultMap.First(c => c.Value == entityRelationship.RelationshipTypeKey).Key)
						},
						new Parameters.ParameterComponent
						{
							Name = "linkSource",
							Value = new FhirString(linkSourceMap.First(c => c.Value == entityRelationship.ClassificationKey).Key)
						},
						new Parameters.ParameterComponent
						{
							Name = "score",
							Value = new FhirDecimal(Convert.ToDecimal(classificationResult.Score))
						}
					}
				});
			}

			resource.Parameter.Add(new Parameters.ParameterComponent
			{
				Name = "resultCount",
				Value = new Integer(resource.Parameter.Count(c => c.Name == "link"))
			});

			resource.Parameter.Add(new Parameters.ParameterComponent
			{
				Name = "totalResults",
				Value = new Integer(totalResults)
			});

			return resource;
		}
	}
>>>>>>> 58c0950c
}<|MERGE_RESOLUTION|>--- conflicted
+++ resolved
@@ -14,15 +14,9 @@
  * WARRANTIES OR CONDITIONS OF ANY KIND, either express or implied. See the
  * License for the specific language governing permissions and limitations under
  * the License.
-<<<<<<< HEAD
  *
  * User: Nityan Khanna & Mo Ibrahim
  * Date: 2021-8-5
-=======
- * 
- * User: fyfej
- * Date: 2021-10-29
->>>>>>> 58c0950c
  */
 
 using Hl7.Fhir.Model;
@@ -44,7 +38,6 @@
 
 namespace SanteDB.Persistence.MDM.Rest.FHIR
 {
-<<<<<<< HEAD
     /// <summary>
     /// Represents a FHIR MDM query links operation.
     /// </summary>
@@ -331,291 +324,4 @@
             return resource;
         }
     }
-=======
-	/// <summary>
-	/// Represents a FHIR MDM query links operation.
-	/// </summary>
-	[ExcludeFromCodeCoverage]
-	public class FhirMdmQueryLinksOperation : IFhirOperationHandler
-	{
-		/// <summary>
-		/// Gets the name of the operation.
-		/// </summary>
-		public string Name => "mdm-query-links";
-
-		/// <summary>
-		/// Gets the URI where this operation is defined.
-		/// </summary>
-		public Uri Uri => new Uri("OperationDefinition/mdm-query-links", UriKind.Relative);
-
-		/// <summary>
-		/// The type that this operation handler applies to (or null if it applies to all)
-		/// </summary>
-		public ResourceType[] AppliesTo => new[]
-		{
-			ResourceType.Patient
-		};
-
-		/// <summary>
-		/// Get the parameter list for this object.
-		/// </summary>
-		public IDictionary<string, FHIRAllTypes> Parameters => new Dictionary<string, FHIRAllTypes>
-		{
-			{ "goldenResourceId", FHIRAllTypes.String },
-			{ "resourceId", FHIRAllTypes.String },
-			{ "_count", FHIRAllTypes.Integer },
-			{ "linkSource", FHIRAllTypes.String },
-			{ "matchResult", FHIRAllTypes.String },
-			{ "_offset", FHIRAllTypes.Integer },
-			{ "_configurationName", FHIRAllTypes.String }
-		};
-
-		/// <summary>
-		/// The link source map.
-		/// </summary>
-		private static readonly Dictionary<string, Guid> linkSourceMap = new Dictionary<string, Guid>
-		{
-			{ "AUTO", MdmConstants.AutomagicClassification },
-			{ "MANUAL", MdmConstants.VerifiedClassification }
-		};
-
-		/// <summary>
-		/// The match result source map.
-		/// </summary>
-		private static readonly Dictionary<string, Guid> matchResultMap = new Dictionary<string, Guid>
-		{
-			{ "MATCH",  MdmConstants.MasterRecordRelationship },
-			{ "POSSIBLE_MATCH", MdmConstants.CandidateLocalRelationship },
-			{ "NO_MATCH", MdmConstants.IgnoreCandidateRelationship }
-		};
-
-		/// <summary>
-		/// True if the operation impacts the object state.
-		/// </summary>
-		public bool IsGet => true;
-
-		/// <summary>
-		/// Invoke the specified operation.
-		/// </summary>
-		/// <param name="parameters">The parameter set to action.</param>
-		/// <returns>The result of the operation.</returns>
-		public Resource Invoke(Parameters parameters)
-		{
-			var configuration = RestOperationContext.Current.IncomingRequest.QueryString["_configurationName"];
-
-			// validate query parameters
-			if (string.IsNullOrEmpty(configuration))
-			{
-				throw new InvalidOperationException("No resource merge configuration specified. Use the ?_configurationName parameter specify a configuration.");
-			}
-
-			var countParameter = RestOperationContext.Current.IncomingRequest.QueryString["_count"];
-			var offsetParameter = RestOperationContext.Current.IncomingRequest.QueryString["_offset"];
-			uint offset = 0;
-			uint count = 1000;
-
-			if (!string.IsNullOrEmpty(offsetParameter) && !uint.TryParse(offsetParameter, out offset))
-			{
-				throw new InvalidOperationException("Invalid value for _offset. The _offset value must be a positive integer.");
-			}
-
-			if (!string.IsNullOrEmpty(countParameter) && !uint.TryParse(countParameter, out count))
-			{
-				throw new InvalidOperationException("Invalid value for _count. The _count value must be a positive integer.");
-			}
-
-			var linkSource = RestOperationContext.Current.IncomingRequest.QueryString["linkSource"]?.ToUpperInvariant();
-			var matchResult = RestOperationContext.Current.IncomingRequest.QueryString["matchResult"]?.ToUpperInvariant();
-			var masterResourceId = RestOperationContext.Current.IncomingRequest.QueryString["goldenResourceId"]?.ToUpperInvariant();
-			var resourceId = RestOperationContext.Current.IncomingRequest.QueryString["resourceId"]?.ToUpperInvariant();
-
-			if (!string.IsNullOrEmpty(linkSource) && !linkSourceMap.ContainsKey(linkSource))
-			{
-				throw new InvalidOperationException($"Invalid value for linkSource: '{linkSource}'. The link source must be one of the following values: {string.Join(", ", linkSourceMap.Keys)}.");
-			}
-
-			if (!string.IsNullOrEmpty(matchResult) && !matchResultMap.ContainsKey(matchResult))
-			{
-				throw new InvalidOperationException($"Invalid value for matchResult: '{matchResult}'. The match result must be one of the following values: {string.Join(", ", matchResultMap.Keys)}.");
-			}
-
-			var matchingService = ApplicationServiceContext.Current.GetService<IRecordMatchingService>();
-
-			if (matchingService == null)
-			{
-				throw new InvalidOperationException("No record matching service found");
-			}
-
-			var entityRelationshipService = ApplicationServiceContext.Current.GetService<IRepositoryService<EntityRelationship>>();
-			var patientService = ApplicationServiceContext.Current.GetService<IRepositoryService<Patient>>();
-			var cacheService = ApplicationServiceContext.Current.GetService<IAdhocCacheService>();
-
-			Expression<Func<EntityRelationship, bool>> queryExpression = c => c.ObsoleteVersionSequenceId == null;
-
-			// add the match result filter
-			if (string.IsNullOrEmpty(matchResult))
-			{
-				queryExpression = c => (c.RelationshipTypeKey == MdmConstants.MasterRecordRelationship ||
-													c.RelationshipTypeKey == MdmConstants.CandidateLocalRelationship ||
-													c.RelationshipTypeKey == MdmConstants.IgnoreCandidateRelationship) && c.ObsoleteVersionSequenceId == null;
-			}
-			else if (!string.IsNullOrEmpty(matchResult) && matchResultMap.TryGetValue(matchResult, out var matchResultKey))
-			{
-				var updatedExpression = Expression.MakeBinary(ExpressionType.AndAlso, queryExpression.Body,
-					Expression.MakeBinary(ExpressionType.Equal,
-						Expression.Property(Expression.Parameter(typeof(EntityRelationship)), typeof(EntityRelationship), nameof(EntityRelationship.RelationshipTypeKey)),
-						Expression.Constant(matchResultKey, typeof(Guid?))));
-
-				queryExpression = Expression.Lambda<Func<EntityRelationship, bool>>(updatedExpression, queryExpression.Parameters);
-			}
-
-			// add the link source filter
-			if (!string.IsNullOrEmpty(linkSource) && linkSourceMap.TryGetValue(linkSource, out var linkSourceKey))
-			{
-				var updatedExpression = Expression.MakeBinary(ExpressionType.AndAlso, queryExpression.Body,
-					Expression.MakeBinary(ExpressionType.Equal,
-						Expression.Property(Expression.Parameter(typeof(EntityRelationship)), typeof(EntityRelationship), nameof(EntityRelationship.ClassificationKey)),
-						Expression.Constant(linkSourceKey, typeof(Guid?))));
-
-				queryExpression = Expression.Lambda<Func<EntityRelationship, bool>>(updatedExpression, queryExpression.Parameters);
-			}
-
-			// add the target key filter
-			if (Guid.TryParse(masterResourceId, out var targetKey))
-			{
-				var updatedExpression = Expression.MakeBinary(ExpressionType.AndAlso, queryExpression.Body,
-					Expression.MakeBinary(ExpressionType.Equal,
-						Expression.Property(Expression.Parameter(typeof(EntityRelationship)), typeof(EntityRelationship), nameof(EntityRelationship.TargetEntityKey)),
-						Expression.Constant(targetKey, typeof(Guid?))));
-
-				queryExpression = Expression.Lambda<Func<EntityRelationship, bool>>(updatedExpression, queryExpression.Parameters);
-			}
-
-			// add the source key filter
-			if (Guid.TryParse(resourceId, out var sourceKey))
-			{
-				var updatedExpression = Expression.MakeBinary(ExpressionType.AndAlso, queryExpression.Body,
-					Expression.MakeBinary(ExpressionType.Equal,
-						Expression.Property(Expression.Parameter(typeof(EntityRelationship)), typeof(EntityRelationship), nameof(EntityRelationship.SourceEntityKey)),
-						Expression.Constant(sourceKey, typeof(Guid?))));
-
-				queryExpression = Expression.Lambda<Func<EntityRelationship, bool>>(updatedExpression, queryExpression.Parameters);
-			}
-
-			// query the underlying service
-			var relationships = entityRelationshipService.Find(queryExpression, (int)offset, (int?)count, out var totalResults, null);
-
-			var resource = new Parameters();
-
-			var previousOffset = (int)offset - (int)count < 0 ? 0 : (int)offset - (int)count;
-
-			var builder = new StringBuilder();
-
-			// rebuild the outgoing query string
-			foreach (var key in RestOperationContext.Current.IncomingRequest.QueryString.AllKeys.Intersect(this.Parameters.Keys).Where(c => c != "_count" && c != "_offset"))
-			{
-				builder.Append($"&{key}={RestOperationContext.Current.IncomingRequest.QueryString[key]}");
-			}
-
-			var queryParameters = builder.ToString();
-
-			if (offset > 0 && totalResults > 0)
-			{
-				resource.Parameter.Add(new Parameters.ParameterComponent
-				{
-					Name = "prev",
-					Value = new FhirUri($"{RestOperationContext.Current.IncomingRequest.Url.GetLeftPart(UriPartial.Authority)}{RestOperationContext.Current.IncomingRequest.Url.LocalPath}?_offset={previousOffset}&_count={count}{queryParameters}")
-				});
-			}
-
-			resource.Parameter.Add(new Parameters.ParameterComponent
-			{
-				Name = "self",
-				Value = new FhirUri(RestOperationContext.Current.IncomingRequest.Url)
-			});
-
-			if (offset + count < totalResults)
-			{
-				resource.Parameter.Add(new Parameters.ParameterComponent
-				{
-					Name = "next",
-					Value = new FhirUri($"{RestOperationContext.Current.IncomingRequest.Url.GetLeftPart(UriPartial.Authority)}{RestOperationContext.Current.IncomingRequest.Url.LocalPath}?_offset={offset + count}&_count={count}{queryParameters}")
-				});
-			}
-
-			// build the result set
-			foreach (var entityRelationship in relationships)
-			{
-				var patient = entityRelationship.TargetEntity as Patient ?? cacheService?.Get<Patient>(entityRelationship.TargetEntityKey.ToString());
-
-				if (patient == null)
-				{
-					patient = patientService.Get(entityRelationship.TargetEntityKey.Value);
-				}
-
-				cacheService?.Add(entityRelationship.TargetEntityKey.ToString(), patient);
-
-				var classificationResult = matchingService.Classify(patient, new List<Patient>
-				{
-					new Patient
-					{
-						Key = entityRelationship.SourceEntityKey
-					}
-				}, configuration).FirstOrDefault();
-
-				if (classificationResult == null)
-				{
-					continue;
-				}
-
-				resource.Parameter.Add(new Parameters.ParameterComponent
-				{
-					Name = "link",
-					Part = new List<Parameters.ParameterComponent>
-					{
-						new Parameters.ParameterComponent
-						{
-							Name = "goldenResourceId",
-							Value = new FhirString($"Patient/{entityRelationship.TargetEntityKey}")
-						},
-						new Parameters.ParameterComponent
-						{
-							Name = "sourceResourceId",
-							Value = new FhirString($"Patient/{classificationResult.Record.Key}")
-						},
-						new Parameters.ParameterComponent
-						{
-							Name = "matchResult",
-							Value = new FhirString(matchResultMap.First(c => c.Value == entityRelationship.RelationshipTypeKey).Key)
-						},
-						new Parameters.ParameterComponent
-						{
-							Name = "linkSource",
-							Value = new FhirString(linkSourceMap.First(c => c.Value == entityRelationship.ClassificationKey).Key)
-						},
-						new Parameters.ParameterComponent
-						{
-							Name = "score",
-							Value = new FhirDecimal(Convert.ToDecimal(classificationResult.Score))
-						}
-					}
-				});
-			}
-
-			resource.Parameter.Add(new Parameters.ParameterComponent
-			{
-				Name = "resultCount",
-				Value = new Integer(resource.Parameter.Count(c => c.Name == "link"))
-			});
-
-			resource.Parameter.Add(new Parameters.ParameterComponent
-			{
-				Name = "totalResults",
-				Value = new Integer(totalResults)
-			});
-
-			return resource;
-		}
-	}
->>>>>>> 58c0950c
 }