--- conflicted
+++ resolved
@@ -1,5 +1,5 @@
 ﻿/*
- * Copyright (C) 2021 - 2023, SanteSuite Inc. and the SanteSuite Contributors (See NOTICE.md for full copyright notices)
+ * Copyright (C) 2021 - 2022, SanteSuite Inc. and the SanteSuite Contributors (See NOTICE.md for full copyright notices)
  * Copyright (C) 2019 - 2021, Fyfe Software Inc. and the SanteSuite Contributors
  * Portions Copyright (C) 2015-2018 Mohawk College of Applied Arts and Technology
  * 
@@ -16,37 +16,42 @@
  * the License.
  * 
  * User: fyfej
- * Date: 2023-3-10
+ * Date: 2021-10-29
  */
+using SanteDB.Core;
 using SanteDB.Core.Configuration;
 using SanteDB.Core.Diagnostics;
 using SanteDB.Core.Interop;
 using SanteDB.Core.Model;
+using SanteDB.Core.Model.Acts;
 using SanteDB.Core.Model.Collection;
 using SanteDB.Core.Model.DataTypes;
+using SanteDB.Core.Model.Entities;
 using SanteDB.Core.Model.Interfaces;
 using SanteDB.Core.Model.Query;
 using SanteDB.Core.PubSub.Broker;
 using SanteDB.Core.Queue;
 using SanteDB.Core.Security;
+using SanteDB.Core.Security.Audit;
 using SanteDB.Core.Services;
 using SanteDB.Persistence.MDM.Exceptions;
 using SanteDB.Persistence.MDM.Services.Resources;
 using SanteDB.Rest.Common;
 using System;
-using System.Collections.Specialized;
+using System.Collections.Generic;
 using System.Diagnostics.CodeAnalysis;
 using System.Linq;
+using System.Text;
 
 namespace SanteDB.Persistence.MDM.Rest
 {
     /// <summary>
     /// Exposees the $mdm-candidate API onto the REST layer
     /// </summary>
-    [ExcludeFromCodeCoverage] // REST operations require a REST client to test
+    [ExcludeFromCodeCoverage]
     public class MdmLinkResource : IApiChildResourceHandler
     {
-        private readonly Tracer m_tracer = Tracer.GetTracer(typeof(MdmLinkResource));
+        private Tracer m_tracer = Tracer.GetTracer(typeof(MdmLinkResource));
 
         // Configuration
         private ResourceManagementConfigurationSection m_configuration;
@@ -108,12 +113,6 @@
                 try
                 {
                     var transaction = new Bundle(dataManager.MdmTxMasterLink(scopedKey, childObject.Key.Value, new IdentifiedData[0], true));
-<<<<<<< HEAD
-                    var retVal = this.m_batchService.Insert(transaction, TransactionMode.Commit, AuthenticationContext.Current.Principal);
-                    retVal.Item.OfType<ITargetedAssociation>()
-                        .Where(o => o.AssociationTypeKey == MdmConstants.MasterRecordRelationship)
-                        .All(o => this.FireLinkageEvents(dataManager, o));
-=======
                     var retVal = this.m_batchService.Insert(transaction);
                     // HACK: Notify of update on the source - this is fixed in v3 
                     var masterTx = retVal.Item.OfType<ITargetedAssociation>().Where(o => o.AssociationTypeKey == MdmConstants.MasterRecordRelationship)
@@ -123,7 +122,6 @@
                         var source = masterTx.LoadProperty(nameof(ITargetedAssociation.SourceEntity));
                         this.m_queueService.Enqueue(PubSubBroker.QueueName, new PubSubNotifyQueueEntry(source.GetType(), Core.PubSub.PubSubEventType.Update, source));
                     }
->>>>>>> 860115f3
                     return retVal;
                 }
                 catch (Exception e)
@@ -139,23 +137,6 @@
         }
 
         /// <summary>
-        /// Fire linkage events
-        /// </summary>
-        private bool FireLinkageEvents(MdmDataManager dataManager, ITargetedAssociation link)
-        {
-            switch ((link as IdentifiedData).BatchOperation)
-            {
-                case BatchOperationType.Insert:
-                    dataManager.FireManagedLinkEstablished(link);
-                    break;
-                case BatchOperationType.Delete:
-                    dataManager.FireManagedLinkRemoved(link);
-                    break;
-            }
-            return true;
-        }
-
-        /// <summary>
         /// Gets the specified sub object
         /// </summary>
         public object Get(Type scopingType, object scopingKey, object key)
@@ -166,7 +147,7 @@
         /// <summary>
         /// Query the candidate links
         /// </summary>
-        public IQueryResultSet Query(Type scopingType, object scopingKey, NameValueCollection filter)
+        public IEnumerable<object> Query(Type scopingType, object scopingKey, NameValueCollection filter, int offset, int count, out int totalCount)
         {
             var dataManager = MdmDataManagerFactory.GetDataManager(scopingType);
             if (dataManager == null)
@@ -183,35 +164,30 @@
                         // Translate the filter
                         // TODO: Filtering and sorting for the associated locals call
                         var associatedLocals = dataManager.GetAssociatedLocals(scopedKey);
-                        return new NestedQueryResultSet(associatedLocals, o =>
+                        totalCount = associatedLocals.Count();
+                        return associatedLocals.Skip(offset).Take(count).ToArray().Select(o =>
                         {
-                            if (o is ITargetedAssociation ta)
+                            var tag = o.LoadProperty(p => p.SourceEntity) as ITaggable;
+                            if (o.ClassificationKey == MdmConstants.AutomagicClassification)
                             {
-                                var tag = ta.LoadProperty(p => p.SourceEntity) as ITaggable;
-                                if (ta.ClassificationKey == MdmConstants.AutomagicClassification)
-                                {
-                                    tag.AddTag(MdmConstants.MdmClassificationTag, "Auto");
-                                }
-                                else if (ta.ClassificationKey == MdmConstants.SystemClassification)
-                                {
-                                    tag.AddTag(MdmConstants.MdmClassificationTag, "System");
-                                }
-                                else
-                                {
-                                    tag.AddTag(MdmConstants.MdmClassificationTag, "Verified");
-                                }
-
-                                return ta.SourceEntity;
+                                tag.AddTag(MdmConstants.MdmClassificationTag, "Auto");
+                            }
+                            else if (o.ClassificationKey == MdmConstants.SystemClassification)
+                            {
+                                tag.AddTag(MdmConstants.MdmClassificationTag, "System");
                             }
                             else
                             {
-                                return null;
+                                tag.AddTag(MdmConstants.MdmClassificationTag, "Verified");
                             }
+
+                            return o.SourceEntity;
                         });
                     }
                     else
                     {
-                        return new MemoryQueryResultSet(new object[] { dataManager.GetMasterRelationshipFor(scopedKey).LoadProperty(o => o.TargetEntity) });
+                        totalCount = 1; // there will only be one
+                        return new object[] { dataManager.GetMasterRelationshipFor(scopedKey).LoadProperty(o => o.TargetEntity) };
                     }
                 }
                 catch (Exception e)
@@ -244,12 +220,6 @@
                 {
                     var transaction = new Bundle(dataManager.MdmTxMasterUnlink(scopedKey, childKey, new IdentifiedData[0]));
 
-<<<<<<< HEAD
-                    var retVal = this.m_batchService.Insert(transaction, TransactionMode.Commit, AuthenticationContext.Current.Principal);
-                    retVal.Item.OfType<ITargetedAssociation>()
-                        .Where(o => o.AssociationTypeKey == MdmConstants.MasterRecordRelationship)
-                        .All(o => this.FireLinkageEvents(dataManager, o));
-=======
                     var retVal = this.m_batchService.Insert(transaction);
 
                     // HACK: Notify of update on the source - this is fixed in v3 
@@ -261,7 +231,6 @@
                         this.m_queueService.Enqueue(PubSubBroker.QueueName, new PubSubNotifyQueueEntry(source.GetType(), Core.PubSub.PubSubEventType.Update, source));
                     }
 
->>>>>>> 860115f3
                     return retVal;
                 }
                 catch (Exception e)
