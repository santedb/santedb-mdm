--- conflicted
+++ resolved
@@ -19,12 +19,12 @@
     <SymbolPackageFormat>snupkg</SymbolPackageFormat>
     <IncludeSymbols>true</IncludeSymbols>
     <AutoGenerateBindingRedirects>true</AutoGenerateBindingRedirects>
-	    <Product>SanteDB</Product>
+    <Product>SanteDB</Product>
     <Copyright>Copyright (C) 2015-2021 SanteSuite Contributors (See: NOTICES)</Copyright>
     <Company>SanteSuite Contributors</Company>
     <PackageIconUrl>http://santesuite.org/assets/img/logo.png</PackageIconUrl>
     <PackageProjectUrl>http://santesuite.org</PackageProjectUrl>
-  </PropertyGroup>   
+  </PropertyGroup>
   <PropertyGroup>
     <Configuration Condition=" '$(Configuration)' == '' ">Debug</Configuration>
     <Platform Condition=" '$(Platform)' == '' ">AnyCPU</Platform>
@@ -56,7 +56,7 @@
     <Compile Remove="Services\BundleResourceListener.cs" />
     <Compile Remove="Services\MdmResourceListener.cs" />
   </ItemGroup>
-  
+
   <ItemGroup>
     <None Include="..\SanteDB.licenseheader">
       <Link>SanteDB.licenseheader</Link>
@@ -89,10 +89,9 @@
           <Project>{284CE885-78E0-48EA-A2E4-6957AD66EAB5}</Project>
           <Name>SanteDB.Docker.Core</Name>
         </ProjectReference>
-    <ProjectReference Include="..\..\restsrvr\RestSrvr\RestSrvr.csproj" />
-    <ProjectReference Include="..\..\santedb-restsvc\SanteDB.Rest.Common\SanteDB.Rest.Common.csproj" />
+        <ProjectReference Include="..\..\restsrvr\RestSrvr\RestSrvr.csproj" />
+        <ProjectReference Include="..\..\santedb-restsvc\SanteDB.Rest.Common\SanteDB.Rest.Common.csproj" />
         <ProjectReference Include="..\..\santedb-fhir\SanteDB.Messaging.FHIR\SanteDB.Messaging.FHIR.csproj" />
-
       </ItemGroup>
     </When>
     <Otherwise>
@@ -101,7 +100,7 @@
         <PackageReference Include="SanteDB.Core.Model" Version="$(VersionNumber)" />
         <PackageReference Include="SanteDB.Docker.Core" Version="$(VersionNumber)" />
         <PackageReference Include="SanteDB.Rest.Common" Version="$(VersionNumber)" />
-        <PackageReference Include="SanteDB.MEssaging.FHIR" Version="$(VersionNumber)" />
+        <PackageReference Include="SanteDB.Messaging.FHIR" Version="$(VersionNumber)" />
       </ItemGroup>
     </Otherwise>
   </Choose>
@@ -114,16 +113,12 @@
     <Folder Include="Properties\" />
   </ItemGroup>
   <ItemGroup>
-<<<<<<< HEAD
     <ProjectReference Include="..\..\santedb-i18n\SanteDB.Core.i18n\SanteDB.Core.i18n.csproj" />
     <ProjectReference Include="..\..\santedb-restsvc\SanteDB.Rest.Common\SanteDB.Rest.Common.csproj" />
-=======
->>>>>>> 07a91845
   </ItemGroup>
   <ItemGroup>
     <None Update="data\004-MDMRelationshipClasses.dataset">
       <CopyToOutputDirectory>Always</CopyToOutputDirectory>
     </None>
   </ItemGroup>
-  
 </Project>