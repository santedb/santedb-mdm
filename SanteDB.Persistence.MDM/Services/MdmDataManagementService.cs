--- conflicted
+++ resolved
@@ -248,16 +248,10 @@
                     // Is the data obsoleted (removed)? If so, then ensure we don't have a hanging master
                     if (e.Data.ObsoleteVersionSequenceId.HasValue || e.Data.BatchOperation == Core.Model.DataTypes.BatchOperationType.Delete)
                     {
-<<<<<<< HEAD
-                        if (this.m_entityRelationshipService.Query(r => r.TargetEntityKey == e.Data.TargetEntityKey && r.TargetEntity.StatusConceptKey != StatusKeys.Obsolete && r.SourceEntityKey != e.Data.SourceEntityKey && r.ObsoleteVersionSequenceId == null, AuthenticationContext.SystemPrincipal).Any())
-                        {
+                        if (!this.m_entityRelationshipService.Query(r => r.TargetEntityKey == e.Data.TargetEntityKey && !StatusKeys.InactiveStates.Contains(r.TargetEntity.StatusConceptKey.Value) && r.SourceEntityKey != e.Data.SourceEntityKey && r.ObsoleteVersionSequenceId == null).Any())
+                        
                             this.m_entityService.Delete(e.Data.TargetEntityKey.Value, e.Mode, e.Principal, this.m_configuration.MasterDataDeletionMode);
-=======
-                        if (this.m_entityRelationshipService.Count(r => r.TargetEntityKey == e.Data.TargetEntityKey && !StatusKeys.InactiveStates.Contains(r.TargetEntity.StatusConceptKey.Value) && r.SourceEntityKey != e.Data.SourceEntityKey && r.ObsoleteVersionSequenceId == null) == 0)
-                        {
-                            // TODO: Replace this with the Delete() call instead - since it is an orphan and we don't know why
-                            this.m_entityService.Obsolete(new Entity() { Key = e.Data.TargetEntityKey, StatusConceptKey = StatusKeys.Inactive }, e.Mode, e.Principal);
->>>>>>> 04ce582c
+                            this.m_entityService.Obsolete(new Entity() { Key = e.Data.TargetEntityKey }, e.Mode, e.Principal);
                         }
                         return; // no need to de-dup check on obsoleted object
                     }
@@ -269,13 +263,8 @@
                     // A =[MDM-Duplicate]=> B
                     // A =[MDM-Original]=> B
                     foreach (var itm in this.m_entityRelationshipService.Query(q => q.RelationshipTypeKey != MdmConstants.MasterRecordRelationship && q.SourceEntityKey == e.Data.SourceEntityKey && q.TargetEntityKey == e.Data.TargetEntityKey && q.ObsoleteVersionSequenceId == null, e.Principal))
-                    {
-<<<<<<< HEAD
                         this.m_entityRelationshipService.Delete(itm.Key.Value, e.Mode, e.Principal, this.m_configuration.MasterDataDeletionMode);
-=======
-                        itm.BatchOperation = Core.Model.DataTypes.BatchOperationType.Delete;
                         this.m_entityRelationshipService.Update(itm, e.Mode, e.Principal);
->>>>>>> 04ce582c
                     }
                     break;
 
@@ -316,44 +305,17 @@
             e.Results = new NestedQueryResultSet<IdentifiedData>(e.Results, (res) =>
             {
                 if (!this.m_configuration.ResourceTypes.Any(o => o.Type == res.GetType())) return res;
-
-<<<<<<< HEAD
                 // Get the data manager for this type
                 if (res is IHasClassConcept classifiable &&
                     classifiable.ClassConceptKey != MdmConstants.MasterRecordClassification)
                 {
                     var dataManager = MdmDataManagerFactory.GetDataManager(res.GetType());
                     return dataManager.GetMasterFor(res.Key.Value).GetMaster(AuthenticationContext.Current.Principal) as IdentifiedData;
-=======
-                        var masterType = typeof(EntityMaster<>).MakeGenericType(res.GetType());
-
-                        if (master != null)
-                            return (Activator.CreateInstance(masterType, master.LoadProperty<Entity>(nameof(EntityRelationship.TargetEntity))) as IMdmMaster).Synthesize(authPrincipal);
-                        else
-                        {
-                            entity.Tags.Add(new Core.Model.DataTypes.EntityTag("$mdm.type", "O")); // Orphan record
-                            return entity;
-                        }
                     }
-                    else // is a master
-                    {
-                        var masterType = typeof(EntityMaster<>).MakeGenericType(MapUtil.GetModelTypeFromClassKey(entity.ClassConceptKey.Value));
-                        return (Activator.CreateInstance(masterType, entity) as IMdmMaster).Synthesize(authPrincipal);
-                    }
-                }
-                else if (res is Act act && act.ClassConceptKey != MdmConstants.MasterRecordClassification)
-                {
-                    // Attempt to load the master and add to the results
-                    var master = act.LoadCollection<ActRelationship>(nameof(Act.Relationships)).FirstOrDefault(o => o.RelationshipTypeKey == MdmConstants.MasterRecordRelationship);
-                    if (master == null) // load from DB
-                        master = EntitySource.Current.Provider.Query<ActRelationship>(o => o.SourceEntityKey == act.Key && o.RelationshipTypeKey == MdmConstants.MasterRecordRelationship).FirstOrDefault();
-                    var masterType = typeof(EntityMaster<>).MakeGenericType(res.GetType());
-                    return (Activator.CreateInstance(masterType, master.LoadProperty<Act>(nameof(ActRelationship.TargetAct))) as IMdmMaster).Synthesize(authPrincipal);
->>>>>>> 04ce582c
                 }
                 else
-                {
                     return res;
+                    return (Activator.CreateInstance(masterType, master.LoadProperty<Act>(nameof(ActRelationship.TargetAct))) as IMdmMaster).GetMaster(authPrincipal);
                 }
             });
         }
