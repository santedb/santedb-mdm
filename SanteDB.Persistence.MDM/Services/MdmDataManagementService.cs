﻿/*
 * Portions Copyright (C) 2019 - 2020, Fyfe Software Inc. and the SanteSuite Contributors (See NOTICE.md)
 * 
 * Licensed under the Apache License, Version 2.0 (the "License"); you 
 * may not use this file except in compliance with the License. You may 
 * obtain a copy of the License at 
 * 
 * http://www.apache.org/licenses/LICENSE-2.0 
 * 
 * Unless required by applicable law or agreed to in writing, software
 * distributed under the License is distributed on an "AS IS" BASIS, WITHOUT
 * WARRANTIES OR CONDITIONS OF ANY KIND, either express or implied. See the 
 * License for the specific language governing permissions and limitations under 
 * the License.
 * 
 * User: fyfej
 * Date: 2020-2-2
 */
using SanteDB.Core;
using SanteDB.Core.Configuration;
using SanteDB.Core.Diagnostics;
using SanteDB.Core.Model.Acts;
using SanteDB.Core.Model.Entities;
using SanteDB.Core.Model.Interfaces;
using SanteDB.Core.Model.Serialization;
using SanteDB.Core.Services;
using SanteDB.Core.Services.Impl;
using SanteDB.Persistence.MDM.Model;
using System;
using System.Collections.Generic;
using System.Diagnostics;
using System.Linq;
using System.Linq.Expressions;
using SanteDB.Core.Model;
using SanteDB.Core.Model.Subscription;
using SanteDB.Core.Security;
using SanteDB.Core.Model.EntityLoader;
using SanteDB.Core.Data;
using SanteDB.Core.Model.Constants;
using SanteDB.Core.Model.Roles;
using SanteDB.Core.Model.Map;
using SanteDB.Core.Interfaces;
using SanteDB.Core.Model.Query;
using SanteDB.Core.Exceptions;
using SanteDB.Persistence.MDM.Services.Resources;
using SanteDB.Core.Jobs;
using SanteDB.Persistence.MDM.Jobs;
using SanteDB.Core.Model.Collection;
using SanteDB.Core.Event;

namespace SanteDB.Persistence.MDM.Services
{
    /// <summary>
    /// The MdmRecordDaemon is responsible for subscribing to MDM targets in the configuration 
    /// and linking/creating master records whenever a record of that type is created.
    /// </summary>
    [ServiceProvider("MIDM Data Repository")]
    public class MdmDataManagementService : IDaemonService, IDisposable
    {

        /// <summary>
        /// Gets the service name
        /// </summary>
        public string ServiceName => "MIDM Daemon";

        // Matching service
        private IRecordMatchingService m_matchingService;
        // Service manager
        private IServiceManager m_serviceManager;
        // Sub executor
        private ISubscriptionExecutor m_subscriptionExecutor;
        // Job manager
        private IJobManagerService m_jobManager;
        // Entity relationship service
        private IDataPersistenceService<EntityRelationship> m_entityRelationshipService;
        // Entity service
        private IDataPersistenceService<Entity> m_entityService;
      
        // TRace source
        private Tracer m_traceSource = new Tracer(MdmConstants.TraceSourceName);

        // Configuration
        private ResourceMergeConfigurationSection m_configuration;

        // Listeners
        private List<IDisposable> m_listeners = new List<IDisposable>();

        // True if the service is running
        public bool IsRunning => this.m_listeners.Count > 0;

        /// <summary>
        /// Daemon is starting
        /// </summary>
        public event EventHandler Starting;
        /// <summary>
        /// Daemon is stopping
        /// </summary>
        public event EventHandler Stopping;
        /// <summary>
        /// Daemon has started
        /// </summary>
        public event EventHandler Started;
        /// <summary>
        /// Daemon has stopped
        /// </summary>
        public event EventHandler Stopped;

        /// <summary>
        /// Create injected service
        /// </summary>
        public MdmDataManagementService(IServiceManager serviceManager, IConfigurationManager configuration, IRecordMatchingService matchingService = null, ISubscriptionExecutor subscriptionExecutor = null, SimDataManagementService simDataManagementService = null, IJobManagerService jobManagerService = null)
        {
            this.m_configuration = configuration.GetSection<ResourceMergeConfigurationSection>();
            this.m_matchingService = matchingService;
            this.m_serviceManager = serviceManager;
            this.m_subscriptionExecutor = subscriptionExecutor;
            this.m_jobManager = jobManagerService;
            if (simDataManagementService != null)
            {
                throw new InvalidOperationException("Cannot run MDM and SIM in same mode");
            }
        }

        /// <summary>
        /// Dispose of this object
        /// </summary>
        public void Dispose()
        {
            foreach (var i in this.m_listeners)
                i.Dispose();
            this.m_listeners.Clear();
        }

        /// <summary>
        /// Start the daemon
        /// </summary>
        public bool Start()
        {
            this.Starting?.Invoke(this, EventArgs.Empty);

            // Pre-register types for serialization
            foreach (var itm in this.m_configuration.ResourceTypes)
            {
                if (itm.ResourceType == typeof(Entity))
                {
                    throw new InvalidOperationException("Cannot bind MDM control to Entity or Act , only sub-classes");
                }

                var rt = itm.ResourceType;
                string typeName = $"{rt.Name}Master";
                if (typeof(Entity).IsAssignableFrom(rt))
                    rt = typeof(EntityMaster<>).MakeGenericType(rt);
                else if (typeof(Act).IsAssignableFrom(rt))
                    rt = typeof(ActMaster<>).MakeGenericType(rt);
                ModelSerializationBinder.RegisterModelType(typeName, rt);

            }

            // Wait until application context is started
            ApplicationServiceContext.Current.Started += (o, e) =>
            {
                if (this.m_matchingService == null)
                    this.m_traceSource.TraceWarning("The MDM Service should be using a record matching service");

                // Replace matching
                var mdmMatcher = this.m_serviceManager.CreateInjected<MdmRecordMatchingService>();
                this.m_serviceManager.AddServiceProvider(mdmMatcher);

                if (this.m_matchingService != null)
                {
                    this.m_serviceManager.RemoveServiceProvider(this.m_matchingService.GetType());
                }

                foreach (var itm in this.m_configuration.ResourceTypes)
                {
                   
                    this.m_traceSource.TraceInfo("Adding MDM listener for {0}...", itm.ResourceType.Name);
                    MdmDataManagerFactory.RegisterDataManager(itm);
                    var idt = typeof(MdmResourceHandler<>).MakeGenericType(itm.ResourceType);
                    var ids = this.m_serviceManager.CreateInjected(idt) as IDisposable;
                    this.m_listeners.Add(ids);
                    this.m_serviceManager.AddServiceProvider(ids);
                    this.m_serviceManager.AddServiceProvider(MdmDataManagerFactory.CreateMerger(itm.ResourceType));

                    // Add job
                    var jobType = typeof(MdmMatchJob<>).MakeGenericType(itm.ResourceType);
                    var job = Activator.CreateInstance(jobType) as IJob;
                    this.m_jobManager?.AddJob(job, TimeSpan.MaxValue, JobStartType.Never);
                }

                // Add an entity relationship and act relationship watcher to the persistence layer for after update 
                // this will ensure that appropriate cleanup is performed on successful processing of data
                this.m_entityRelationshipService = ApplicationServiceContext.Current.GetService<IDataPersistenceService<EntityRelationship>>();
                this.m_entityService = ApplicationServiceContext.Current.GetService<IDataPersistenceService<Entity>>();

                ApplicationServiceContext.Current.GetService<IDataPersistenceService<Bundle>>().Inserted += RecheckBundleTrigger;
                ApplicationServiceContext.Current.GetService<IDataPersistenceService<Bundle>>().Updated += RecheckBundleTrigger;
                ApplicationServiceContext.Current.GetService<IDataPersistenceService<Bundle>>().Obsoleted += RecheckBundleTrigger;
                this.m_entityRelationshipService.Inserted += RecheckRelationshipTrigger;
                this.m_entityRelationshipService.Updated += RecheckRelationshipTrigger;
                this.m_entityRelationshipService.Obsoleted += RecheckRelationshipTrigger;

                // Add an MDM listener for subscriptions
                if (this.m_subscriptionExecutor != null)
                {
                    m_subscriptionExecutor.Executed += MdmSubscriptionExecuted;
                }
                this.m_listeners.Add(new BundleResourceInterceptor(this.m_listeners));

                // Slipstream the MdmEntityProvider
                EntitySource.Current = new EntitySource(new MdmEntityProvider());

                // FTS?
                if (ApplicationServiceContext.Current.GetService<IFreetextSearchService>() == null)
                    m_serviceManager.AddServiceProvider(new MdmFreetextSearchService());

            };

            this.Started?.Invoke(this, EventArgs.Empty);
            return true;
        }



        /// <summary>
        /// Re-check relationships to ensure that they are properly in the database
        /// </summary>
        private void RecheckRelationshipTrigger(object sender, DataPersistedEventArgs<EntityRelationship> e)
        {
            switch (e.Data.RelationshipTypeKey.ToString())
            {
                case MdmConstants.MASTER_RECORD_RELATIONSHIP:
                    // Is the data obsoleted (removed)? If so, then ensure we don't have a hanging master
                    if (e.Data.ObsoleteVersionSequenceId.HasValue)
                    {

                        if (this.m_entityRelationshipService.Query(r => r.TargetEntityKey == e.Data.TargetEntityKey && r.TargetEntity.StatusConceptKey != StatusKeys.Obsolete && r.SourceEntityKey != e.Data.SourceEntityKey && r.ObsoleteVersionSequenceId == null, AuthenticationContext.SystemPrincipal).Any())
                        {
<<<<<<< HEAD
                            this.m_entityService.Obsolete(e.Data.TargetEntityKey.Value, e.Mode, e.Principal);
=======
                            this.m_entityService.Obsolete( e.Data.TargetEntityKey.Value, e.Mode, e.Principal);
>>>>>>> 608b62cf
                        }
                        return; // no need to de-dup check on obsoleted object
                    }

                    // MDM relationship should be the only active relationship between
                    // So when:
                    // A =[MDM-Master]=> B
                    // You cannot have:
                    // A =[MDM-Duplicate]=> B
                    // A =[MDM-Original]=> B
                    foreach (var itm in this.m_entityRelationshipService.Query(q => q.RelationshipTypeKey != MdmConstants.MasterRecordRelationship && q.SourceEntityKey == e.Data.SourceEntityKey && q.TargetEntityKey == e.Data.TargetEntityKey && q.ObsoleteVersionSequenceId == null, e.Principal))
                    {
                        itm.ObsoleteVersionSequenceId = Int32.MaxValue;
                        this.m_entityRelationshipService.Update(itm, e.Mode, e.Principal);
                    }
                    break;
                case MdmConstants.RECORD_OF_TRUTH_RELATIONSHIP:
                    // Is the ROT being assigned, and if so is there another ?
                    if (!e.Data.ObsoleteVersionSequenceId.HasValue)
                    {
                        foreach (var rotRel in this.m_entityRelationshipService.Query(r => r.SourceEntityKey == e.Data.SourceEntityKey && r.TargetEntityKey != e.Data.TargetEntityKey && r.ObsoleteVersionSequenceId == null, e.Principal))
                        {
                            //Obsolete other ROTs (there can only be one)
                            this.m_entityRelationshipService.Obsolete(rotRel.Key.Value, e.Mode, e.Principal);
                        }
                    }
                    break;

            }
        }

        /// <summary>
        /// Recheck the bundle trigger to ensure the relationships make sense
        /// </summary>
        private void RecheckBundleTrigger(object sender, DataPersistedEventArgs<Bundle> e)
        {
            foreach (var itm in e.Data.Item.OfType<EntityRelationship>())
            {
                this.RecheckRelationshipTrigger(sender, new DataPersistedEventArgs<EntityRelationship>(itm, e.Mode, e.Principal));
            }
        }

        /// <summary>
        /// Fired when the MDM Subscription has been executed
        /// </summary>
        private void MdmSubscriptionExecuted(object sender, Core.Event.QueryResultEventArgs<Core.Model.IdentifiedData> e)
        {

            var authPrincipal = AuthenticationContext.Current.Principal;

            // Results contain LOCAL records most likely
            // We have a resource type that matches
            e.Results = e.Results.AsParallel().AsOrdered().Select((res) =>
            {
                if (!this.m_configuration.ResourceTypes.Any(o => o.ResourceType == res.GetType())) return res;
                // Result is taggable and a tag exists for MDM
                if (res is Entity entity)
                {
                    if (entity.ClassConceptKey != MdmConstants.MasterRecordClassification)
                    {
                        // just a regular record
                        // Attempt to load the master and add to the results
                        var master = entity.LoadCollection<EntityRelationship>(nameof(Entity.Relationships)).FirstOrDefault(o => o.RelationshipTypeKey == MdmConstants.MasterRecordRelationship);
                        if (master == null) // load from DB
                            master = EntitySource.Current.Provider.Query<EntityRelationship>(o => o.SourceEntityKey == entity.Key && o.RelationshipTypeKey == MdmConstants.MasterRecordRelationship).FirstOrDefault();

                        var masterType = typeof(EntityMaster<>).MakeGenericType(res.GetType());

                        if (master != null)
                            return (Activator.CreateInstance(masterType, master.LoadProperty<Entity>(nameof(EntityRelationship.TargetEntity))) as IMdmMaster).GetMaster(authPrincipal);
                        else
                        {
                            entity.Tags.Add(new Core.Model.DataTypes.EntityTag("$mdm.type", "O")); // Orphan record
                            return entity;
                        }
                    }
                    else // is a master
                    {
                        var masterType = typeof(EntityMaster<>).MakeGenericType(MapUtil.GetModelTypeFromClassKey(entity.ClassConceptKey.Value));
                        return (Activator.CreateInstance(masterType, entity) as IMdmMaster).GetMaster(authPrincipal);
                    }
                }
                else if (res is Act act && act.ClassConceptKey != MdmConstants.MasterRecordClassification)
                {
                    // Attempt to load the master and add to the results
                    var master = act.LoadCollection<ActRelationship>(nameof(Act.Relationships)).FirstOrDefault(o => o.RelationshipTypeKey == MdmConstants.MasterRecordRelationship);
                    if (master == null) // load from DB
                        master = EntitySource.Current.Provider.Query<ActRelationship>(o => o.SourceEntityKey == act.Key && o.RelationshipTypeKey == MdmConstants.MasterRecordRelationship).FirstOrDefault();
                    var masterType = typeof(EntityMaster<>).MakeGenericType(res.GetType());
                    return (Activator.CreateInstance(masterType, master.LoadProperty<Act>(nameof(ActRelationship.TargetAct))) as IMdmMaster).GetMaster(authPrincipal);
                }
                else
                    throw new InvalidOperationException($"Result of type {res.GetType().Name} is not supported in MDM contexts");
            }).OfType<IdentifiedData>().ToArray();
        }

        /// <summary>
        /// Stop the daemon
        /// </summary>
        /// <returns></returns>
        public bool Stop()
        {
            this.Stopping?.Invoke(this, EventArgs.Empty);

            // Unregister
            foreach (var i in this.m_listeners)
                i.Dispose();
            this.m_listeners.Clear();

            this.Stopped?.Invoke(this, EventArgs.Empty);
            return true;
        }


    }
}<|MERGE_RESOLUTION|>--- conflicted
+++ resolved
@@ -236,11 +236,7 @@
 
                         if (this.m_entityRelationshipService.Query(r => r.TargetEntityKey == e.Data.TargetEntityKey && r.TargetEntity.StatusConceptKey != StatusKeys.Obsolete && r.SourceEntityKey != e.Data.SourceEntityKey && r.ObsoleteVersionSequenceId == null, AuthenticationContext.SystemPrincipal).Any())
                         {
-<<<<<<< HEAD
-                            this.m_entityService.Obsolete(e.Data.TargetEntityKey.Value, e.Mode, e.Principal);
-=======
                             this.m_entityService.Obsolete( e.Data.TargetEntityKey.Value, e.Mode, e.Principal);
->>>>>>> 608b62cf
                         }
                         return; // no need to de-dup check on obsoleted object
                     }
