﻿/*
 * Copyright (C) 2021 - 2021, SanteSuite Inc. and the SanteSuite Contributors (See NOTICE.md for full copyright notices)
 * Copyright (C) 2019 - 2021, Fyfe Software Inc. and the SanteSuite Contributors
 * Portions Copyright (C) 2015-2018 Mohawk College of Applied Arts and Technology
 * 
 * Licensed under the Apache License, Version 2.0 (the "License"); you 
 * may not use this file except in compliance with the License. You may 
 * obtain a copy of the License at 
 * 
 * http://www.apache.org/licenses/LICENSE-2.0 
 * 
 * Unless required by applicable law or agreed to in writing, software
 * distributed under the License is distributed on an "AS IS" BASIS, WITHOUT
 * WARRANTIES OR CONDITIONS OF ANY KIND, either express or implied. See the 
 * License for the specific language governing permissions and limitations under 
 * the License.
 * 
 * User: fyfej
 * Date: 2021-8-5
 */
using SanteDB.Core;
using SanteDB.Core.Configuration;
using SanteDB.Core.Diagnostics;
using SanteDB.Core.Model.Acts;
using SanteDB.Core.Model.Entities;
using SanteDB.Core.Model.Interfaces;
using SanteDB.Core.Model.Serialization;
using SanteDB.Core.Services;
using SanteDB.Core.Services.Impl;
using SanteDB.Persistence.MDM.Model;
using System;
using System.Collections.Generic;
using System.Diagnostics;
using System.Linq;
using System.Linq.Expressions;
using SanteDB.Core.Model;
using SanteDB.Core.Model.Subscription;
using SanteDB.Core.Security;
using SanteDB.Core.Model.EntityLoader;
using SanteDB.Core.Data;
using SanteDB.Core.Model.Constants;
using SanteDB.Core.Model.Roles;
using SanteDB.Core.Model.Map;
using SanteDB.Core.Interfaces;
using SanteDB.Core.Model.Query;
using SanteDB.Core.Exceptions;
using SanteDB.Persistence.MDM.Services.Resources;
using SanteDB.Core.Jobs;
using SanteDB.Persistence.MDM.Jobs;
using SanteDB.Core.Model.Collection;
using SanteDB.Core.Event;

namespace SanteDB.Persistence.MDM.Services
{
    /// <summary>
    /// The MdmRecordDaemon is responsible for subscribing to MDM targets in the configuration 
    /// and linking/creating master records whenever a record of that type is created.
    /// </summary>
    [ServiceProvider("MIDM Data Repository")]
    public class MdmDataManagementService : IDaemonService, IDisposable
    {

        /// <summary>
        /// Gets the service name
        /// </summary>
        public string ServiceName => "MIDM Daemon";

        // Matching service
        private IRecordMatchingService m_matchingService;
        // Service manager
        private IServiceManager m_serviceManager;
        // Sub executor
        private ISubscriptionExecutor m_subscriptionExecutor;
        // Job manager
        private IJobManagerService m_jobManager;
        // Entity relationship service
        private IDataPersistenceService<EntityRelationship> m_entityRelationshipService;
        // Entity service
        private IDataPersistenceService<Entity> m_entityService;
      
        // TRace source
        private Tracer m_traceSource = new Tracer(MdmConstants.TraceSourceName);

        // Configuration
        private ResourceMergeConfigurationSection m_configuration;

        // Listeners
        private List<IDisposable> m_listeners = new List<IDisposable>();

        // True if the service is running
        public bool IsRunning => this.m_listeners.Count > 0;

        /// <summary>
        /// Daemon is starting
        /// </summary>
        public event EventHandler Starting;
        /// <summary>
        /// Daemon is stopping
        /// </summary>
        public event EventHandler Stopping;
        /// <summary>
        /// Daemon has started
        /// </summary>
        public event EventHandler Started;
        /// <summary>
        /// Daemon has stopped
        /// </summary>
        public event EventHandler Stopped;

        /// <summary>
        /// Create injected service
        /// </summary>
        public MdmDataManagementService(IServiceManager serviceManager, IConfigurationManager configuration, IRecordMatchingService matchingService = null, ISubscriptionExecutor subscriptionExecutor = null, SimDataManagementService simDataManagementService = null, IJobManagerService jobManagerService = null)
        {
            this.m_configuration = configuration.GetSection<ResourceMergeConfigurationSection>();
            this.m_matchingService = matchingService;
            this.m_serviceManager = serviceManager;
            this.m_subscriptionExecutor = subscriptionExecutor;
            this.m_jobManager = jobManagerService;
            if (simDataManagementService != null)
            {
                throw new InvalidOperationException("Cannot run MDM and SIM in same mode");
            }
        }

        /// <summary>
        /// Dispose of this object
        /// </summary>
        public void Dispose()
        {
            foreach (var i in this.m_listeners)
                i.Dispose();
            this.m_listeners.Clear();
        }

        /// <summary>
        /// Start the daemon
        /// </summary>
        public bool Start()
        {
            this.Starting?.Invoke(this, EventArgs.Empty);

            // Pre-register types for serialization
            foreach (var itm in this.m_configuration.ResourceTypes)
            {
                if (itm.ResourceType == typeof(Entity))
                {
                    throw new InvalidOperationException("Cannot bind MDM control to Entity or Act , only sub-classes");
                }

                var rt = itm.ResourceType;
                string typeName = $"{rt.Name}Master";
                if (typeof(Entity).IsAssignableFrom(rt))
                    rt = typeof(EntityMaster<>).MakeGenericType(rt);
                else if (typeof(Act).IsAssignableFrom(rt))
                    rt = typeof(ActMaster<>).MakeGenericType(rt);
                ModelSerializationBinder.RegisterModelType(typeName, rt);

            }

            // Wait until application context is started
            ApplicationServiceContext.Current.Started += (o, e) =>
            {
                if (this.m_matchingService == null)
                    this.m_traceSource.TraceWarning("The MDM Service should be using a record matching service");

                // Replace matching
                var mdmMatcher = this.m_serviceManager.CreateInjected<MdmRecordMatchingService>();
                this.m_serviceManager.AddServiceProvider(mdmMatcher);

                if (this.m_matchingService != null)
                {
                    this.m_serviceManager.RemoveServiceProvider(this.m_matchingService.GetType());
                }

                foreach (var itm in this.m_configuration.ResourceTypes)
                {
                   
                    this.m_traceSource.TraceInfo("Adding MDM listener for {0}...", itm.ResourceType.Name);
                    MdmDataManagerFactory.RegisterDataManager(itm);
                    var idt = typeof(MdmResourceHandler<>).MakeGenericType(itm.ResourceType);
                    var ids = this.m_serviceManager.CreateInjected(idt) as IDisposable;
                    this.m_listeners.Add(ids);
                    this.m_serviceManager.AddServiceProvider(ids);
                    this.m_serviceManager.AddServiceProvider(MdmDataManagerFactory.CreateMerger(itm.ResourceType));

                    // Add job
                    var jobType = typeof(MdmMatchJob<>).MakeGenericType(itm.ResourceType);
                    var job = Activator.CreateInstance(jobType) as IJob;
                    this.m_jobManager?.AddJob(job, TimeSpan.MaxValue, JobStartType.Never);
                }

                // Add an entity relationship and act relationship watcher to the persistence layer for after update 
                // this will ensure that appropriate cleanup is performed on successful processing of data
                this.m_entityRelationshipService = ApplicationServiceContext.Current.GetService<IDataPersistenceService<EntityRelationship>>();
                this.m_entityService = ApplicationServiceContext.Current.GetService<IDataPersistenceService<Entity>>();

                ApplicationServiceContext.Current.GetService<IDataPersistenceService<Bundle>>().Inserted += RecheckBundleTrigger;
                ApplicationServiceContext.Current.GetService<IDataPersistenceService<Bundle>>().Updated += RecheckBundleTrigger;
                ApplicationServiceContext.Current.GetService<IDataPersistenceService<Bundle>>().Obsoleted += RecheckBundleTrigger;
                this.m_entityRelationshipService.Inserted += RecheckRelationshipTrigger;
                this.m_entityRelationshipService.Updated += RecheckRelationshipTrigger;
                this.m_entityRelationshipService.Obsoleted += RecheckRelationshipTrigger;

                // Add an MDM listener for subscriptions
                if (this.m_subscriptionExecutor != null)
                {
                    m_subscriptionExecutor.Executed += MdmSubscriptionExecuted;
                }
                this.m_listeners.Add(new BundleResourceInterceptor(this.m_listeners));

                // Slipstream the MdmEntityProvider
                //EntitySource.Current = new EntitySource(new MdmEntityProvider());

                // FTS?
                if (ApplicationServiceContext.Current.GetService<IFreetextSearchService>() == null)
                    m_serviceManager.AddServiceProvider(new MdmFreetextSearchService());

            };

            this.Started?.Invoke(this, EventArgs.Empty);
            return true;
        }



        /// <summary>
        /// Re-check relationships to ensure that they are properly in the database
        /// </summary>
        private void RecheckRelationshipTrigger(object sender, DataPersistedEventArgs<EntityRelationship> e)
        {
            switch (e.Data.RelationshipTypeKey.ToString())
            {
                case MdmConstants.MASTER_RECORD_RELATIONSHIP:
                    // Is the data obsoleted (removed)? If so, then ensure we don't have a hanging master
                    if (e.Data.ObsoleteVersionSequenceId.HasValue || e.Data.BatchOperation == Core.Model.DataTypes.BatchOperationType.Obsolete)
                    {

                        if (this.m_entityRelationshipService.Query(r => r.TargetEntityKey == e.Data.TargetEntityKey && r.TargetEntity.StatusConceptKey != StatusKeys.Obsolete && r.SourceEntityKey != e.Data.SourceEntityKey && r.ObsoleteVersionSequenceId == null, AuthenticationContext.SystemPrincipal).Any())
                        {
                            this.m_entityService.Obsolete( e.Data.TargetEntityKey.Value, e.Mode, e.Principal);
                        }
                        return; // no need to de-dup check on obsoleted object
                    }

                    // MDM relationship should be the only active relationship between
                    // So when:
                    // A =[MDM-Master]=> B
                    // You cannot have:
                    // A =[MDM-Duplicate]=> B
                    // A =[MDM-Original]=> B
                    foreach (var itm in this.m_entityRelationshipService.Query(q => q.RelationshipTypeKey != MdmConstants.MasterRecordRelationship && q.SourceEntityKey == e.Data.SourceEntityKey && q.TargetEntityKey == e.Data.TargetEntityKey && q.ObsoleteVersionSequenceId == null, e.Principal))
                    {
                        itm.BatchOperation = Core.Model.DataTypes.BatchOperationType.Obsolete;
                        this.m_entityRelationshipService.Update(itm, e.Mode, e.Principal);
                    }
                    break;
                case MdmConstants.RECORD_OF_TRUTH_RELATIONSHIP:
                    // Is the ROT being assigned, and if so is there another ?
                    if (!e.Data.ObsoleteVersionSequenceId.HasValue || e.Data.BatchOperation == Core.Model.DataTypes.BatchOperationType.Obsolete)
                    {
                        foreach (var rotRel in this.m_entityRelationshipService.Query(r => r.SourceEntityKey == e.Data.SourceEntityKey && r.TargetEntityKey != e.Data.TargetEntityKey && r.ObsoleteVersionSequenceId == null, e.Principal))
                        {
                            //Obsolete other ROTs (there can only be one)
                            this.m_entityRelationshipService.Obsolete(rotRel.Key.Value, e.Mode, e.Principal);
                        }
                    }
                    break;

            }
        }

        /// <summary>
        /// Recheck the bundle trigger to ensure the relationships make sense
        /// </summary>
        private void RecheckBundleTrigger(object sender, DataPersistedEventArgs<Bundle> e)
        {
            foreach (var itm in e.Data.Item.OfType<EntityRelationship>())
            {
                this.RecheckRelationshipTrigger(sender, new DataPersistedEventArgs<EntityRelationship>(itm, e.Mode, e.Principal));
            }
        }

<<<<<<< HEAD
=======
        /// <summary>
        /// The subscription is executing
        /// </summary>
        private void MdmSubscriptionExecuting(object sender, Core.Event.QueryRequestEventArgs<IdentifiedData> e)
        {
            e.Count = e.Count + 1; // Fetch one additional record
            e.UseFuzzyTotals = true;
        }

>>>>>>> 8d5a94e6
        /// <summary>
        /// Fired when the MDM Subscription has been executed
        /// </summary>
        private void MdmSubscriptionExecuted(object sender, Core.Event.QueryResultEventArgs<Core.Model.IdentifiedData> e)
        {

            var authPrincipal = AuthenticationContext.Current.Principal;

            // Results contain LOCAL records most likely
            // We have a resource type that matches
            e.Results = e.Results.AsParallel().AsOrdered().Select((res) =>
            {
                if (!this.m_configuration.ResourceTypes.Any(o => o.ResourceType == res.GetType())) return res;
                // Result is taggable and a tag exists for MDM
                if (res is Entity entity)
                {
                    if (entity.ClassConceptKey != MdmConstants.MasterRecordClassification)
                    {
                        // just a regular record
                        // Attempt to load the master and add to the results
                        var master = entity.LoadCollection<EntityRelationship>(nameof(Entity.Relationships)).FirstOrDefault(o => o.RelationshipTypeKey == MdmConstants.MasterRecordRelationship);
                        if (master == null) // load from DB
                            master = EntitySource.Current.Provider.Query<EntityRelationship>(o => o.SourceEntityKey == entity.Key && o.RelationshipTypeKey == MdmConstants.MasterRecordRelationship).FirstOrDefault();

                        var masterType = typeof(EntityMaster<>).MakeGenericType(res.GetType());

                        if (master != null)
                            return (Activator.CreateInstance(masterType, master.LoadProperty<Entity>(nameof(EntityRelationship.TargetEntity))) as IMdmMaster).GetMaster(authPrincipal);
                        else
                        {
                            entity.Tags.Add(new Core.Model.DataTypes.EntityTag("$mdm.type", "O")); // Orphan record
                            return entity;
                        }
                    }
                    else // is a master
                    {
                        var masterType = typeof(EntityMaster<>).MakeGenericType(MapUtil.GetModelTypeFromClassKey(entity.ClassConceptKey.Value));
                        return (Activator.CreateInstance(masterType, entity) as IMdmMaster).GetMaster(authPrincipal);
                    }
                }
                else if (res is Act act && act.ClassConceptKey != MdmConstants.MasterRecordClassification)
                {
                    // Attempt to load the master and add to the results
                    var master = act.LoadCollection<ActRelationship>(nameof(Act.Relationships)).FirstOrDefault(o => o.RelationshipTypeKey == MdmConstants.MasterRecordRelationship);
                    if (master == null) // load from DB
                        master = EntitySource.Current.Provider.Query<ActRelationship>(o => o.SourceEntityKey == act.Key && o.RelationshipTypeKey == MdmConstants.MasterRecordRelationship).FirstOrDefault();
                    var masterType = typeof(EntityMaster<>).MakeGenericType(res.GetType());
                    return (Activator.CreateInstance(masterType, master.LoadProperty<Act>(nameof(ActRelationship.TargetAct))) as IMdmMaster).GetMaster(authPrincipal);
                }
                else
                    throw new InvalidOperationException($"Result of type {res.GetType().Name} is not supported in MDM contexts");
            }).OfType<IdentifiedData>().ToArray();
        }

        /// <summary>
        /// Stop the daemon
        /// </summary>
        /// <returns></returns>
        public bool Stop()
        {
            this.Stopping?.Invoke(this, EventArgs.Empty);

            // Unregister
            foreach (var i in this.m_listeners)
                i.Dispose();
            this.m_listeners.Clear();

            this.Stopped?.Invoke(this, EventArgs.Empty);
            return true;
        }


    }
}<|MERGE_RESOLUTION|>--- conflicted
+++ resolved
@@ -281,18 +281,14 @@
             }
         }
 
-<<<<<<< HEAD
-=======
         /// <summary>
         /// The subscription is executing
         /// </summary>
         private void MdmSubscriptionExecuting(object sender, Core.Event.QueryRequestEventArgs<IdentifiedData> e)
         {
-            e.Count = e.Count + 1; // Fetch one additional record
             e.UseFuzzyTotals = true;
         }
 
->>>>>>> 8d5a94e6
         /// <summary>
         /// Fired when the MDM Subscription has been executed
         /// </summary>
