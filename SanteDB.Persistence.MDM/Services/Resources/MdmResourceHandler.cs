﻿/*
 * Copyright (C) 2021 - 2021, SanteSuite Inc. and the SanteSuite Contributors (See NOTICE.md for full copyright notices)
 * Copyright (C) 2019 - 2021, Fyfe Software Inc. and the SanteSuite Contributors
 * Portions Copyright (C) 2015-2018 Mohawk College of Applied Arts and Technology
 * 
 * Licensed under the Apache License, Version 2.0 (the "License"); you 
 * may not use this file except in compliance with the License. You may 
 * obtain a copy of the License at 
 * 
 * http://www.apache.org/licenses/LICENSE-2.0 
 * 
 * Unless required by applicable law or agreed to in writing, software
 * distributed under the License is distributed on an "AS IS" BASIS, WITHOUT
 * WARRANTIES OR CONDITIONS OF ANY KIND, either express or implied. See the 
 * License for the specific language governing permissions and limitations under 
 * the License.
 * 
 * User: fyfej
 * Date: 2021-8-5
 */
using SanteDB.Core;
using SanteDB.Core.Configuration;
using SanteDB.Core.Diagnostics;
using SanteDB.Core.Event;
using SanteDB.Core.Exceptions;
using SanteDB.Core.Matching;
using SanteDB.Core.Model;
using SanteDB.Core.Model.Acts;
using SanteDB.Core.Model.Attributes;
using SanteDB.Core.Model.Collection;
using SanteDB.Core.Model.Entities;
using SanteDB.Core.Model.Interfaces;
using SanteDB.Core.Model.Query;
using SanteDB.Core.Security;
using SanteDB.Core.Security.Claims;
using SanteDB.Core.Security.Principal;
using SanteDB.Core.Security.Services;
using SanteDB.Core.Services;
using SanteDB.Persistence.MDM.Exceptions;
using SanteDB.Persistence.MDM.Model;
using System;
using System.Collections;
using System.Collections.Generic;
using System.Linq;
using System.Linq.Expressions;
using System.Reflection;
using System.Security.Principal;
using System.Text;

namespace SanteDB.Persistence.MDM.Services.Resources
{
    /// <summary>
    /// Represents a class that only intercepts events from the repository layer
    /// </summary>
    public class MdmResourceHandler<TModel> : IDisposable, IMdmResourceHandler
        where TModel : IdentifiedData, new()
    {

        // Class concept key
        private Guid[] m_classConceptKey;

        // Policy enforcement service
        private IPolicyEnforcementService m_policyEnforcement;

        // Tracer
        private Tracer m_traceSource = new Tracer(MdmConstants.TraceSourceName);

        // The notification repository
        private INotifyRepositoryService<TModel> m_notifyRepository;

        // Batch repository
        private IDataPersistenceService<Bundle> m_batchRepository;

        // Data manager
        private MdmDataManager<TModel> m_dataManager;

        /// <summary>
        /// Resource listener
        /// </summary>
        public MdmResourceHandler()
        {
            // Register the master 
            this.m_dataManager = MdmDataManagerFactory.GetDataManager<TModel>();
            this.m_policyEnforcement = ApplicationServiceContext.Current.GetService<IPolicyEnforcementService>();
            this.m_batchRepository = ApplicationServiceContext.Current.GetService<IDataPersistenceService<Bundle>>();

            // Validate the match configuration exists
            var matchConfigService = ApplicationServiceContext.Current.GetService<IRecordMatchingConfigurationService>();

            this.m_notifyRepository = ApplicationServiceContext.Current.GetService<IRepositoryService<TModel>>() as INotifyRepositoryService<TModel>;
            if (this.m_notifyRepository == null)
                throw new InvalidOperationException($"Could not find repository service for {typeof(TModel)}");

            this.m_classConceptKey = typeof(TModel).GetCustomAttributes<ClassConceptKeyAttribute>(false).Select(o => Guid.Parse(o.ClassConcept)).ToArray();

            // Subscribe
            this.m_notifyRepository.Inserting += this.OnPrePersistenceValidate;
            this.m_notifyRepository.Saving += this.OnPrePersistenceValidate;
            this.m_notifyRepository.Obsoleting += this.OnPrePersistenceValidate;
            this.m_notifyRepository.Inserting += this.OnInserting;
            this.m_notifyRepository.Saving += this.OnSaving;
            this.m_notifyRepository.Obsoleting += this.OnObsoleting;
            this.m_notifyRepository.Retrieved += this.OnRetrieved;
            this.m_notifyRepository.Retrieving += this.OnRetrieving;
            this.m_notifyRepository.Querying += this.OnQuerying;

            // Bind down the repository services
            // TODO: Determine if this level of interception is required - this only impacts when (for example) IRepositoryService<Patient>
            // is bound to MDM and someone calls IRepositoryService<Person> - without it calls to the former will return MDM based resources
            // whereas calls to the latter will return raw non-MDM resources (even if they are patients - they will be local, non-MDM patients).
            var baseType = typeof(TModel).BaseType;
            while (typeof(Entity).IsAssignableFrom(baseType) || typeof(Act).IsAssignableFrom(baseType))
            {
                var repoType = typeof(INotifyRepositoryService<>).MakeGenericType(baseType);
                var repoInstance = ApplicationServiceContext.Current.GetService(repoType);
                if (repoInstance == null)
                {
                    break;
                }

                // Hand off reflection notifcation
                var eventHandler = repoType.GetEvent("Queried");
                var parmType = typeof(QueryResultEventArgs<>).MakeGenericType(baseType);
                var parameter = Expression.Parameter(parmType);
                var dataAccess = Expression.MakeMemberAccess(parameter, parmType.GetProperty("Results"));
                var principalAccess = Expression.MakeMemberAccess(parameter, parmType.GetProperty("Principal"));
                var methodInfo = this.GetType().GetGenericMethod(nameof(OnGenericQueried), new Type[] { baseType }, new Type[] { typeof(IEnumerable<>).MakeGenericType(baseType), typeof(IPrincipal) });
                var lambdaMethod = typeof(Expression).GetGenericMethod(nameof(Expression.Lambda), new Type[] { eventHandler.EventHandlerType }, new Type[] { typeof(Expression), typeof(ParameterExpression[]) });
                var lambdaAccess = lambdaMethod.Invoke(null, new object[] { Expression.Assign(dataAccess, Expression.Call(Expression.Constant(this), (MethodInfo)methodInfo, dataAccess, principalAccess)), new ParameterExpression[] { Expression.Parameter(typeof(Object)), parameter } }) as LambdaExpression;
                //eventHandler.AddEventHandler(repoInstance, lambdaAccess.Compile());
                //var lamdaAccess = Expression.Lambda(Expression.Call(Expression.Constant(this), this.GetType().GetMethod(nameof(OnGenericQueried))), dataAccess), Expression.Parameter(typeof(Object)), parameter);
                // Continue down base types
                baseType = baseType.BaseType;
            }
        }

        /// <summary>
        /// Handles when a generic repository (above the repository this is subscribed to) is queried
        /// </summary>
        public IEnumerable<TReturn> OnGenericQueried<TReturn>(IEnumerable<TReturn> results, IPrincipal principal)
            where TReturn : IdentifiedData
        {
            return results.Select(o =>
            {
                // It is a type controlled by this handler - so we want to ensure we return the master rather than a local
                if (o is TModel tmodel && !this.m_dataManager.IsMaster(tmodel))
                {
                    return this.m_dataManager.GetMasterFor(tmodel.Key.Value).GetMaster(principal);
                }
                // It is a type which is classified as a master and has a type concept 
                else if (o is IHasClassConcept ihcc && ihcc.ClassConceptKey == MdmConstants.MasterRecordClassification &&
                    o is IHasTypeConcept ihtc && this.m_classConceptKey.Contains(ihtc.TypeConceptKey.GetValueOrDefault()))
                {
                    if (o is Entity ent)
                    {
                        return new EntityMaster<TModel>(ent).Synthesize(principal);
                    }
                    else if (o is Act act)
                    {
                        return new ActMaster<TModel>(act).Synthesize(principal);
                    }
                    else
                    {
                        return o;
                    }
                }
                else
                {
                    return o;
                }
            }).OfType<TReturn>();
        }

        /// <summary>
        /// Validate retrieval permission
        /// </summary>
        internal virtual void OnRetrieved(object sender, DataRetrievedEventArgs<TModel> e)
        {
            if (e.Data != null &&
                !this.m_dataManager.IsMaster(e.Data) &&
                e.Principal != AuthenticationContext.SystemPrincipal
                && !this.m_dataManager.IsOwner(e.Data, e.Principal))
            {
                this.m_policyEnforcement.Demand(MdmPermissionPolicyIdentifiers.ReadMdmLocals, e.Principal);
            }
        }

        /// <summary>
        /// Called before the repository is querying
        /// </summary>
        internal virtual void OnQuerying(object sender, QueryRequestEventArgs<TModel> e)
        {
            // system does whatever tf they want
            var query = new NameValueCollection(QueryExpressionBuilder.BuildQuery<TModel>(e.Query).ToArray());

            // They are specifically asking for records
            if (query.TryGetValue("tag[$mdm.type]", out List<String> mdmFilter))
            {
                if (mdmFilter.Contains("L"))
                {
                    this.m_policyEnforcement.Demand(MdmPermissionPolicyIdentifiers.ReadMdmLocals, e.Principal);
                    mdmFilter.Remove("L"); // Just allow the repo to be queried
                }
                else if (mdmFilter.Contains("M")) // pure master query 
                {
                    throw new NotImplementedException("Msater queries not supported yet");
                }
            }
            else
            {
                var localQuery = new NameValueCollection(query.ToDictionary(o => $"relationship[{MdmConstants.MasterRecordRelationship}].source@{typeof(TModel).Name}.{o.Key}", o => o.Value));
                query.Add("classConcept", MdmConstants.MasterRecordClassification.ToString());
                e.Cancel = true; // We want to cancel the callers query

                // We are wrapping an entity, so we query entity masters
<<<<<<< HEAD
                // TODO: Ensure that the query mapping actually performs this on dataquery exhaustion rather than on
                //       a batch observation.
                e.Results = this.m_dataManager.MdmQuery(query, localQuery).Select(o => o.GetMaster(e.Principal) as TModel);
=======
                e.Results = this.m_dataManager.MdmQuery(query, localQuery, e.QueryId, e.Offset, e.Count, out int tr, e.OrderBy).Select(o => o.GetMaster(e.Principal)).OfType<TModel>();
                e.TotalResults = tr;
>>>>>>> 07a91845
            }
        }

        /// <summary>
        /// Retrieving a specific object
        /// </summary>
        internal virtual void OnRetrieving(object sender, DataRetrievingEventArgs<TModel> e)
        {
            if (this.m_dataManager.IsMaster(e.Id.Value)) // object is a master 
            {
                e.Cancel = true;
                e.Result = (TModel)this.m_dataManager.MdmGet(e.Id.Value).GetMaster(e.Principal);
            }
        }

        /// <summary>
        /// Fired before a record is obsoleted
        /// </summary>
        /// <remarks>We don't want a MASTER record to be obsoleted under any condition. MASTER records require special permission to 
        /// obsolete and also require that all LOCAL records be either re-assigned or obsoleted as well.</remarks>
        internal virtual void OnObsoleting(object sender, DataPersistingEventArgs<TModel> e)
        {
            if (sender is Bundle bundle)
            {
                var obsoleteInstructions = this.m_dataManager.MdmTxObsolete(e.Data, bundle.Item);
                bundle.AddRange(obsoleteInstructions);
            }
            else
            {
                var obsoleteInstructions = this.m_dataManager.MdmTxObsolete(e.Data, null);
                this.m_batchRepository.Update(new Bundle(obsoleteInstructions), TransactionMode.Commit, e.Principal);
            }

            e.Cancel = true;
            e.Success = true;
        }

        /// <summary>
        /// Fired prior to saving being performed
        /// </summary>
        internal virtual void OnSaving(object sender, DataPersistingEventArgs<TModel> e)
        {

            try
            {
                // Prevent duplicate processing
                if (e.Data is ITaggable taggable)
                {
                    if (!String.IsNullOrEmpty(taggable.GetTag(MdmConstants.MdmProcessedTag)))
                    {
                        return;
                    }
                    else
                    {
                        taggable.AddTag(MdmConstants.MdmProcessedTag, "true");
                    }
                }

                // Is the sender a bundle?
                e.Data.BatchOperation = Core.Model.DataTypes.BatchOperationType.InsertOrUpdate;

                if (sender is Bundle bundle)
                {
                    var transactionItems = this.PrepareTransaction(e.Data, bundle.Item);
                    bundle.Item.InsertRange(bundle.Item.FindIndex(o => o.Key == e.Data.Key), transactionItems.Where(o => o != e.Data));
                }
                else
                {
                    var transactionItems = this.PrepareTransaction(e.Data, null);
                    bundle = new Bundle(transactionItems);
                    var bre = ApplicationServiceContext.Current.GetBusinessRuleService(typeof(Bundle));
                    bundle = (Bundle)bre?.BeforeUpdate(bundle) ?? bundle;
                    bundle = this.m_batchRepository.Update(bundle, TransactionMode.Commit, e.Principal);
                    bundle = (Bundle)bre?.AfterUpdate(bundle) ?? bundle;
                    e.Data = bundle.Item.Find(o => o.Key == e.Data.Key) as TModel; // copy to get key data

                }

                e.Cancel = true;
                e.Success = true;
            }
            catch (Exception ex)
            {
                throw new MdmException(e.Data, "Error Executing INSERT trigger", ex);
            }
        }

        /// <summary>
        /// Prepare transaction bundle from inbound arguments
        /// </summary>
        internal virtual IEnumerable<IdentifiedData> PrepareTransaction(TModel data, IEnumerable<IdentifiedData> context)
        {

            if (context == null)
            {
                context = new List<IdentifiedData>();
            }

            // The data being updated as a ROT - 
            if (this.m_dataManager.IsRecordOfTruth(data))
            {
                return this.m_dataManager.MdmTxSaveRecordOfTruth(data, context);
            }
            else
            {
                return this.m_dataManager.MdmTxSaveLocal(data, context);
            }

        }

        /// <summary>
        /// Perform insert
        /// </summary>
        internal virtual void OnInserting(object sender, DataPersistingEventArgs<TModel> e)
        {

            try
            {
                // Prevent duplicate processing
                if (e.Data is ITaggable taggable)
                {
                    if (!String.IsNullOrEmpty(taggable.GetTag(MdmConstants.MdmProcessedTag)))
                    {
                        return;
                    }
                    else
                    {
                        taggable.AddTag(MdmConstants.MdmProcessedTag, "true");
                    }
                }

                // Is the sender a bundle?
                e.Data.BatchOperation = Core.Model.DataTypes.BatchOperationType.InsertOrUpdate;
                if (sender is Bundle bundle)
                {
                    bundle.Item = this.PrepareTransaction(e.Data, bundle.Item).ToList();
                }
                else
                {
                    var transactionItems = this.PrepareTransaction(e.Data, null);
                    bundle = new Bundle(transactionItems);
                    var bre = ApplicationServiceContext.Current.GetBusinessRuleService(typeof(Bundle));
                    bundle = (Bundle)bre?.BeforeInsert(bundle) ?? bundle;
                    bundle = this.m_batchRepository.Insert(bundle, TransactionMode.Commit, e.Principal);
                    bundle = (Bundle)bre?.AfterInsert(bundle) ?? bundle;

                    e.Data = bundle.Item.Find(o => o.Key == e.Data.Key) as TModel; // copy to get key data
                }
                e.Cancel = true;
                e.Success = true;
            }
            catch (Exception ex)
            {
                throw new MdmException(e.Data, "Error Executing INSERT trigger", ex);
            }
        }

        /// <summary>
        /// Called prior to persisting 
        /// </summary>
        /// <remarks>This method seeks to establish whether the caller is attempting to 
        /// create/update a master</remarks>
        internal virtual void OnPrePersistenceValidate(object sender, DataPersistingEventArgs<TModel> e)
        {

            var store = e.Data;
            // Is the existing object a master?
            if (this.m_dataManager.IsMaster(e.Data))
            {
                store = this.m_dataManager.GetLocalFor(e.Data.Key.GetValueOrDefault(), e.Principal); // Get a local for this object
                if (store == null)
                {
                    store = this.m_dataManager.CreateLocalFor(e.Data);
                }
                else
                {
                    // Copy the changed data from the inbound to the new local
                    store.SemanticCopy(e.Data);
                    store.SemanticCopy(e.Data);
                }

                // Remove MDM tags since this is a master
                if (store is ITaggable taggable)
                {
                    taggable.RemoveTag(MdmConstants.MdmTypeTag);
                    taggable.RemoveTag(MdmConstants.MdmGeneratedTag);
                    taggable.RemoveTag(MdmConstants.MdmRotIndicatorTag);
                    taggable.RemoveTag(MdmConstants.MdmResourceTag);
                }
                if (store is IVersionedEntity versioned)
                {
                    versioned.VersionSequence = null;
                    versioned.VersionKey = null;
                }

            }
            else if (!store.Key.HasValue)
            {
                store.Key = Guid.NewGuid(); // Ensure that we have a key for the object.
            }

            store.StripAssociatedItemSources();

            // Is this a ROT?
            if (this.m_dataManager.IsRecordOfTruth(e.Data))
            {
                this.m_policyEnforcement.Demand(MdmPermissionPolicyIdentifiers.EstablishRecordOfTruth);
                store = this.m_dataManager.PromoteRecordOfTruth(store);
            }

            // Rewrite any relationships we need to
            if (sender is Bundle bundle)
            {
                if (e.Data != store) // storage has changed 
                {
                    bundle.Item.Insert(bundle.Item.IndexOf(e.Data), store);
                    bundle.Item.Remove(e.Data); // Remove 
                }
                bundle.Item.AddRange(this.m_dataManager.ExtractRelationships(store).OfType<IdentifiedData>());
                this.m_dataManager.RefactorRelationships(bundle.Item, e.Data.Key.Value, store.Key.Value);

                // Rewrite the focal object to the proper objects actually being actioned
                if (e.Data.Key != store.Key.Value)
                {
                    var replaceKeys = bundle.FocalObjects.Where(f => f == e.Data.Key).ToArray();
                    if (replaceKeys.Any())
                    {
                        bundle.FocalObjects.Add(store.Key.Value);
                        bundle.FocalObjects.RemoveAll(f => f == e.Data.Key);
                    }
                }
            }
            else
            {
                this.m_dataManager.RefactorRelationships(new List<IdentifiedData>() { store }, e.Data.Key.Value, store.Key.Value);
            }

            e.Data = store;
        }

        /// <summary>
        /// Dispose of this object
        /// </summary>
        public virtual void Dispose()
        {
            if (this.m_notifyRepository != null)
            {
                this.m_notifyRepository.Inserting -= this.OnPrePersistenceValidate;
                this.m_notifyRepository.Saving -= this.OnPrePersistenceValidate;
                this.m_notifyRepository.Inserting -= this.OnInserting;
                this.m_notifyRepository.Saving -= this.OnSaving;
                this.m_notifyRepository.Retrieving -= this.OnRetrieving;
                this.m_notifyRepository.Obsoleting -= this.OnObsoleting;
                this.m_notifyRepository.Querying -= this.OnQuerying;
            }
        }

        /// <summary>
        /// Generic version of on pre validate
        /// </summary>
        void IMdmResourceHandler.OnPrePersistenceValidate(object sender, object args) => this.OnPrePersistenceValidate(sender, (DataPersistingEventArgs<TModel>)args);

        /// <summary>B
        /// On inserting generic version
        /// </summary>
        void IMdmResourceHandler.OnInserting(object sender, object args) => this.OnInserting(sender, (DataPersistingEventArgs<TModel>)args);

        /// <summary>
        /// On saving non-generic version
        /// </summary>
        void IMdmResourceHandler.OnSaving(object sender, object args) => this.OnSaving(sender, (DataPersistingEventArgs<TModel>)args);

        /// <summary>
        /// On obsoleting non-generic
        /// </summary>
        void IMdmResourceHandler.OnObsoleting(object sender, object args) => this.OnObsoleting(sender, (DataPersistingEventArgs<TModel>)args);
    }
}<|MERGE_RESOLUTION|>--- conflicted
+++ resolved
@@ -2,19 +2,19 @@
  * Copyright (C) 2021 - 2021, SanteSuite Inc. and the SanteSuite Contributors (See NOTICE.md for full copyright notices)
  * Copyright (C) 2019 - 2021, Fyfe Software Inc. and the SanteSuite Contributors
  * Portions Copyright (C) 2015-2018 Mohawk College of Applied Arts and Technology
- * 
- * Licensed under the Apache License, Version 2.0 (the "License"); you 
- * may not use this file except in compliance with the License. You may 
- * obtain a copy of the License at 
- * 
- * http://www.apache.org/licenses/LICENSE-2.0 
- * 
+ *
+ * Licensed under the Apache License, Version 2.0 (the "License"); you
+ * may not use this file except in compliance with the License. You may
+ * obtain a copy of the License at
+ *
+ * http://www.apache.org/licenses/LICENSE-2.0
+ *
  * Unless required by applicable law or agreed to in writing, software
  * distributed under the License is distributed on an "AS IS" BASIS, WITHOUT
- * WARRANTIES OR CONDITIONS OF ANY KIND, either express or implied. See the 
- * License for the specific language governing permissions and limitations under 
+ * WARRANTIES OR CONDITIONS OF ANY KIND, either express or implied. See the
+ * License for the specific language governing permissions and limitations under
  * the License.
- * 
+ *
  * User: fyfej
  * Date: 2021-8-5
  */
@@ -55,7 +55,6 @@
     public class MdmResourceHandler<TModel> : IDisposable, IMdmResourceHandler
         where TModel : IdentifiedData, new()
     {
-
         // Class concept key
         private Guid[] m_classConceptKey;
 
@@ -79,7 +78,7 @@
         /// </summary>
         public MdmResourceHandler()
         {
-            // Register the master 
+            // Register the master
             this.m_dataManager = MdmDataManagerFactory.GetDataManager<TModel>();
             this.m_policyEnforcement = ApplicationServiceContext.Current.GetService<IPolicyEnforcementService>();
             this.m_batchRepository = ApplicationServiceContext.Current.GetService<IDataPersistenceService<Bundle>>();
@@ -147,7 +146,7 @@
                 {
                     return this.m_dataManager.GetMasterFor(tmodel.Key.Value).GetMaster(principal);
                 }
-                // It is a type which is classified as a master and has a type concept 
+                // It is a type which is classified as a master and has a type concept
                 else if (o is IHasClassConcept ihcc && ihcc.ClassConceptKey == MdmConstants.MasterRecordClassification &&
                     o is IHasTypeConcept ihtc && this.m_classConceptKey.Contains(ihtc.TypeConceptKey.GetValueOrDefault()))
                 {
@@ -201,7 +200,7 @@
                     this.m_policyEnforcement.Demand(MdmPermissionPolicyIdentifiers.ReadMdmLocals, e.Principal);
                     mdmFilter.Remove("L"); // Just allow the repo to be queried
                 }
-                else if (mdmFilter.Contains("M")) // pure master query 
+                else if (mdmFilter.Contains("M")) // pure master query
                 {
                     throw new NotImplementedException("Msater queries not supported yet");
                 }
@@ -213,14 +212,9 @@
                 e.Cancel = true; // We want to cancel the callers query
 
                 // We are wrapping an entity, so we query entity masters
-<<<<<<< HEAD
                 // TODO: Ensure that the query mapping actually performs this on dataquery exhaustion rather than on
                 //       a batch observation.
                 e.Results = this.m_dataManager.MdmQuery(query, localQuery).Select(o => o.GetMaster(e.Principal) as TModel);
-=======
-                e.Results = this.m_dataManager.MdmQuery(query, localQuery, e.QueryId, e.Offset, e.Count, out int tr, e.OrderBy).Select(o => o.GetMaster(e.Principal)).OfType<TModel>();
-                e.TotalResults = tr;
->>>>>>> 07a91845
             }
         }
 
@@ -229,7 +223,7 @@
         /// </summary>
         internal virtual void OnRetrieving(object sender, DataRetrievingEventArgs<TModel> e)
         {
-            if (this.m_dataManager.IsMaster(e.Id.Value)) // object is a master 
+            if (this.m_dataManager.IsMaster(e.Id.Value)) // object is a master
             {
                 e.Cancel = true;
                 e.Result = (TModel)this.m_dataManager.MdmGet(e.Id.Value).GetMaster(e.Principal);
@@ -239,7 +233,7 @@
         /// <summary>
         /// Fired before a record is obsoleted
         /// </summary>
-        /// <remarks>We don't want a MASTER record to be obsoleted under any condition. MASTER records require special permission to 
+        /// <remarks>We don't want a MASTER record to be obsoleted under any condition. MASTER records require special permission to
         /// obsolete and also require that all LOCAL records be either re-assigned or obsoleted as well.</remarks>
         internal virtual void OnObsoleting(object sender, DataPersistingEventArgs<TModel> e)
         {
@@ -263,7 +257,6 @@
         /// </summary>
         internal virtual void OnSaving(object sender, DataPersistingEventArgs<TModel> e)
         {
-
             try
             {
                 // Prevent duplicate processing
@@ -296,7 +289,6 @@
                     bundle = this.m_batchRepository.Update(bundle, TransactionMode.Commit, e.Principal);
                     bundle = (Bundle)bre?.AfterUpdate(bundle) ?? bundle;
                     e.Data = bundle.Item.Find(o => o.Key == e.Data.Key) as TModel; // copy to get key data
-
                 }
 
                 e.Cancel = true;
@@ -313,13 +305,12 @@
         /// </summary>
         internal virtual IEnumerable<IdentifiedData> PrepareTransaction(TModel data, IEnumerable<IdentifiedData> context)
         {
-
             if (context == null)
             {
                 context = new List<IdentifiedData>();
             }
 
-            // The data being updated as a ROT - 
+            // The data being updated as a ROT -
             if (this.m_dataManager.IsRecordOfTruth(data))
             {
                 return this.m_dataManager.MdmTxSaveRecordOfTruth(data, context);
@@ -328,7 +319,6 @@
             {
                 return this.m_dataManager.MdmTxSaveLocal(data, context);
             }
-
         }
 
         /// <summary>
@@ -336,7 +326,6 @@
         /// </summary>
         internal virtual void OnInserting(object sender, DataPersistingEventArgs<TModel> e)
         {
-
             try
             {
                 // Prevent duplicate processing
@@ -379,13 +368,12 @@
         }
 
         /// <summary>
-        /// Called prior to persisting 
-        /// </summary>
-        /// <remarks>This method seeks to establish whether the caller is attempting to 
+        /// Called prior to persisting
+        /// </summary>
+        /// <remarks>This method seeks to establish whether the caller is attempting to
         /// create/update a master</remarks>
         internal virtual void OnPrePersistenceValidate(object sender, DataPersistingEventArgs<TModel> e)
         {
-
             var store = e.Data;
             // Is the existing object a master?
             if (this.m_dataManager.IsMaster(e.Data))
@@ -415,7 +403,6 @@
                     versioned.VersionSequence = null;
                     versioned.VersionKey = null;
                 }
-
             }
             else if (!store.Key.HasValue)
             {
@@ -434,10 +421,10 @@
             // Rewrite any relationships we need to
             if (sender is Bundle bundle)
             {
-                if (e.Data != store) // storage has changed 
+                if (e.Data != store) // storage has changed
                 {
                     bundle.Item.Insert(bundle.Item.IndexOf(e.Data), store);
-                    bundle.Item.Remove(e.Data); // Remove 
+                    bundle.Item.Remove(e.Data); // Remove
                 }
                 bundle.Item.AddRange(this.m_dataManager.ExtractRelationships(store).OfType<IdentifiedData>());
                 this.m_dataManager.RefactorRelationships(bundle.Item, e.Data.Key.Value, store.Key.Value);
