--- conflicted
+++ resolved
@@ -267,22 +267,9 @@
                 }
 
                 // We are wrapping an entity, so we query entity masters
-<<<<<<< HEAD
                 // TODO: Ensure that the query mapping actually performs this on dataquery exhaustion rather than on
                 //       a batch observation.
                 e.Results = this.m_dataManager.MdmQuery(query, localQuery, e.Principal);
-=======
-                if (Environment.ProcessorCount > 4)
-                {
-                    e.Results = this.m_dataManager.MdmQuery(query, localQuery, e.QueryId, e.Offset, e.Count, out int tr, e.OrderBy).AsParallel().AsOrdered().Select(o => o.Synthesize(e.Principal)).OfType<TModel>().ToList();
-                    e.TotalResults = tr;
-                }
-                else
-                {
-                    e.Results = this.m_dataManager.MdmQuery(query, localQuery, e.QueryId, e.Offset, e.Count, out int tr, e.OrderBy).Select(o => o.Synthesize(e.Principal)).OfType<TModel>().ToList();
-                    e.TotalResults = tr;
-                }
->>>>>>> c8e85dd8
             }
         }
 
