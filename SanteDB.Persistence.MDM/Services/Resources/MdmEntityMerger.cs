﻿/*
 * Copyright (C) 2021 - 2021, SanteSuite Inc. and the SanteSuite Contributors (See NOTICE.md for full copyright notices)
 * Copyright (C) 2019 - 2021, Fyfe Software Inc. and the SanteSuite Contributors
 * Portions Copyright (C) 2015-2018 Mohawk College of Applied Arts and Technology
 *
 * Licensed under the Apache License, Version 2.0 (the "License"); you
 * may not use this file except in compliance with the License. You may
 * obtain a copy of the License at
 *
 * http://www.apache.org/licenses/LICENSE-2.0
 *
 * Unless required by applicable law or agreed to in writing, software
 * distributed under the License is distributed on an "AS IS" BASIS, WITHOUT
 * WARRANTIES OR CONDITIONS OF ANY KIND, either express or implied. See the
 * License for the specific language governing permissions and limitations under
 * the License.
 *
 * User: fyfej
 * Date: 2021-8-5
 */

using SanteDB.Core.BusinessRules;
using SanteDB.Core.Event;
using SanteDB.Core.Exceptions;
using SanteDB.Core.Model;
using SanteDB.Core.Model.Collection;
using SanteDB.Core.Model.Constants;
using SanteDB.Core.Model.DataTypes;
using SanteDB.Core.Model.Entities;
using SanteDB.Core.Model.Interfaces;
using SanteDB.Core.Model.Query;
using SanteDB.Core.Security;
using SanteDB.Core.Security.Services;
using SanteDB.Core.Services;
using SanteDB.Persistence.MDM.Exceptions;
using System;
using System.Collections.Concurrent;
using System.Collections.Generic;
using System.Data;
using System.Linq;
using System.Linq.Expressions;
using System.Security;
using System.Text;

namespace SanteDB.Persistence.MDM.Services.Resources
{
    /// <summary>
    /// An MDM merger that operates on Entities
    /// </summary>
    /// <remarks>This class exists to allow callers to interact with the operations in the underlying infrastructure.</remarks>
    public class MdmEntityMerger<TEntity> : MdmResourceMerger<TEntity>, IReportProgressChanged
        where TEntity : Entity, new()
    {
        // Data manager
        private MdmDataManager<TEntity> m_dataManager;

        // Batch persistence
        private IDataPersistenceService<Bundle> m_batchPersistence;

        // Entity persistence service
        private IStoredQueryDataPersistenceService<TEntity> m_entityPersistence;

        // Relationship persistence
        private IStoredQueryDataPersistenceService<EntityRelationship> m_relationshipPersistence;

        // Pep service
        private IPolicyEnforcementService m_pepService;

        /// <summary>
        /// Fired when progress of this object changes
        /// </summary>
        public event EventHandler<ProgressChangedEventArgs> ProgressChanged;

        /// <summary>
        /// Creates a new entity merger service
        /// </summary>
        public MdmEntityMerger(IDataPersistenceService<Bundle> batchService, IPolicyEnforcementService policyEnforcement, IStoredQueryDataPersistenceService<TEntity> persistenceService, IStoredQueryDataPersistenceService<EntityRelationship> relationshipPersistence)
        {
            this.m_dataManager = MdmDataManagerFactory.GetDataManager<TEntity>();
            this.m_batchPersistence = batchService;
            this.m_pepService = policyEnforcement;
            this.m_entityPersistence = persistenceService;
            this.m_relationshipPersistence = relationshipPersistence;
        }

        /// <summary>
        /// Get the ignore list
        /// </summary>
        public override IEnumerable<Guid> GetIgnoredKeys(Guid masterKey) => this.m_dataManager.GetIgnoredMasters(masterKey).Select(o => o.Key.Value);

        /// <summary>
        /// Gets ignored records
        /// </summary>
        public override IQueryResultSet<IdentifiedData> GetIgnored(Guid masterKey)
        {
            this.m_pepService.Demand(MdmPermissionPolicyIdentifiers.ReadMdmLocals);

            if (this.m_dataManager.IsMaster(masterKey))
            {
                return new TransformQueryResultSet<ITargetedAssociation, IdentifiedData>(this.m_dataManager.GetIgnoredCandidateLocals(masterKey), o => ((EntityRelationship)o).LoadProperty(p => p.SourceEntity));
            }
            else
            {
                return new TransformQueryResultSet<ITargetedAssociation, IdentifiedData>(this.m_dataManager.GetIgnoredMasters(masterKey),
                    o => ((EntityRelationship)o).LoadProperty(p => p.TargetEntity));
            }
        }

        /// <summary>
        /// Get candidate associations
        /// </summary>
        public override IEnumerable<Guid> GetMergeCandidateKeys(Guid masterKey) => this.m_dataManager.GetCandidateLocals(masterKey).Select(o => o.Key.Value);

        /// <summary>
        /// Get merge candidates
        /// </summary>
        public override IQueryResultSet<IdentifiedData> GetMergeCandidates(Guid masterKey)
        {
            this.m_pepService.Demand(MdmPermissionPolicyIdentifiers.ReadMdmLocals);

            if (this.m_dataManager.IsMaster(masterKey))
            {
                return new TransformQueryResultSet<ITargetedAssociation, IdentifiedData>(this.m_dataManager.GetCandidateLocals(masterKey),
                    o =>
                    {
                        var retVal = o.LoadProperty(p => p.SourceEntity) as Entity;
                        if (o is EntityRelationship e)
                        {
                            retVal.AddTag("$match.score", $"{e.Strength:0#%}");
                        }
                        return retVal;
                    });
            }
            else
            {
                return new TransformQueryResultSet<ITargetedAssociation, IdentifiedData>(this.m_dataManager.GetEstablishedCandidateMasters(masterKey), o =>
                    {
                        var retVal = o.LoadProperty(p => p.TargetEntity) as Entity;
                        if (o is EntityRelationship e)
                        {
                            retVal.AddTag("$match.score", $"{e.Strength:#0%}");
                        }
                        return retVal;
                    });
            }
        }

        /// <summary>
        /// Adds an ignore clause to either the master or the targets
        /// </summary>
        public override IdentifiedData Ignore(Guid masterKey, IEnumerable<Guid> falsePositives)
        {
            try
            {
                this.m_pepService.Demand(MdmPermissionPolicyIdentifiers.WriteMdmMaster);

                Bundle transaction = new Bundle();
                transaction.AddRange(falsePositives.SelectMany(o => this.m_dataManager.MdmTxIgnoreCandidateMatch(masterKey, o, transaction.Item)));
                // Commit the transaction
                return this.m_batchPersistence.Insert(transaction, TransactionMode.Commit, AuthenticationContext.Current.Principal);
            }
            catch (Exception ex)
            {
                throw new MdmException("Error performing ignore", ex);
            }
        }

        /// <summary>
        /// Merge the specified records together
        /// </summary>
        public override RecordMergeResult Merge(Guid survivorKey, IEnumerable<Guid> linkedDuplicates)
        {
            try
            {
                // Merging
                if (this.FireMerging(survivorKey, linkedDuplicates))
                {
                    this.m_tracer.TraceWarning("Pre-Event Handler for merge indicated cancel on {0}", survivorKey);
                    return new RecordMergeResult(RecordMergeStatus.Cancelled, null, null);
                }

                // We want to get the target
                RecordMergeStatus recordMergeStatus = RecordMergeStatus.Success;
                var survivor = this.m_dataManager.GetRaw(survivorKey) as Entity;
                bool isSurvivorMaster = this.m_dataManager.IsMaster(survivorKey);
                if (isSurvivorMaster)
                {
                    try
                    {
                        // Trying to write to master - do they have permission?
                        this.m_pepService.Demand(MdmPermissionPolicyIdentifiers.WriteMdmMaster);
                    }
                    catch (PolicyViolationException e) when (e.PolicyId == MdmPermissionPolicyIdentifiers.WriteMdmMaster)
                    {
                        survivor = this.m_dataManager.GetLocalFor(survivorKey, AuthenticationContext.Current.Principal);
                        if (survivor == null)
                        {
                            throw new DetectedIssueException(Core.BusinessRules.DetectedIssuePriorityType.Error, MdmConstants.INVALID_MERGE_ISSUE, $"Principal has no authority to merge into {survivorKey}", DetectedIssueKeys.SecurityIssue, e);
                        }

                        recordMergeStatus = RecordMergeStatus.Alternate;
                        isSurvivorMaster = false;
                    }
                }

                Bundle transactionBundle = new Bundle();

                // For each linked duplicate
                var replaced = linkedDuplicates.Select(itm =>
                {
                    var victim = this.m_dataManager.GetRaw(itm) as Entity;
                    var isVictimMaster = this.m_dataManager.IsMaster(itm);
                    if (isVictimMaster)
                    {
                        try
                        {
                            // Trying to write to master - do they have permission?
                            this.m_pepService.Demand(MdmPermissionPolicyIdentifiers.MergeMdmMaster);
                        }
                        catch (PolicyViolationException e) when (e.PolicyId == MdmPermissionPolicyIdentifiers.MergeMdmMaster)
                        {
                            victim = this.m_dataManager.GetLocalFor(itm, AuthenticationContext.Current.Principal);
                            if (victim == null)
                            {
                                throw new DetectedIssueException(Core.BusinessRules.DetectedIssuePriorityType.Error, MdmConstants.INVALID_MERGE_ISSUE, $"Principal has no authority to merge {itm}", DetectedIssueKeys.SecurityIssue, e);
                            }
                            isVictimMaster = false;
                            recordMergeStatus = RecordMergeStatus.Alternate;
                        }
                    }

                    // Sanity check
                    if (victim.Key == survivor.Key)
                    {
                        throw new DetectedIssueException(DetectedIssuePriorityType.Error, MdmConstants.INVALID_MERGE_ISSUE, "Records cannot be merged into themselves", DetectedIssueKeys.FormalConstraintIssue, null);
                    }

                    // MASTER>MASTER
                    if (isSurvivorMaster && isVictimMaster) // MASTER>MASTER
                    {
                        this.m_tracer.TraceInfo("MASTER({0})>MASTER({0}) MERGE", victim.Key, survivor.Key);
                        transactionBundle.AddRange(this.m_dataManager.MdmTxMergeMasters(survivorKey, itm, transactionBundle.Item));
                    }
                    else if (isSurvivorMaster && !isVictimMaster) // LOCAL>MASTER = LINK
                    {
                        // Ensure that the local manipulation is allowed
                        if (!this.m_dataManager.IsOwner((TEntity)victim, AuthenticationContext.Current.Principal))
                        {
                            this.m_pepService.Demand(MdmPermissionPolicyIdentifiers.UnrestrictedMdm); // MUST BE ABLE TO MANIPULATE OTHER LOCALS
                        }
                        this.m_tracer.TraceInfo("LOCAL({0})>MASTER({0}) MERGE", victim.Key, survivor.Key);
                        transactionBundle.AddRange(this.m_dataManager.MdmTxMasterLink(survivorKey, victim.Key.Value, transactionBundle.Item, true));
                    }
                    else if (!isSurvivorMaster && !isVictimMaster) // LOCAL>LOCAL = MERGE
                    {
                        // First, target replaces victim
                        transactionBundle.Add(new EntityRelationship(EntityRelationshipTypeKeys.Replaces, survivor.Key, victim.Key, null)
                        {
                            RelationshipRoleKey = EntityRelationshipTypeKeys.Duplicate
                        });
                        this.m_tracer.TraceInfo("LOCAL({0})>LOCAL({0}) MERGE", victim.Key, survivor.Key);

                        // Obsolete the victim - the victim is obsolete since it was accurate and is no longer the accurate
                        victim.StatusConceptKey = StatusKeys.Obsolete;
                        transactionBundle.Add(victim);

                        // Obsolete the old identifiers over
                        transactionBundle.AddRange(
                            victim.LoadCollection(o => o.Identifiers).Where(i => !survivor.LoadCollection(o => o.Identifiers).Any(e => e.SemanticEquals(i))).Select(o =>
                            {
                                o.BatchOperation = BatchOperationType.Delete;
                                return o;
                            })
                        );

                        // Copy identifiers over
                        transactionBundle.AddRange(
                            victim.LoadCollection(o => o.Identifiers).Where(i => !survivor.LoadCollection(o => o.Identifiers).Any(e => e.SemanticEquals(i))).Select(o => new EntityIdentifier(o.Authority, o.Value)
                            {
                                SourceEntityKey = survivor.Key,
                                IssueDate = o.IssueDate,
                                ExpiryDate = o.ExpiryDate
                            })
                        );

                        // Remove links from victim
                        foreach (var rel in this.m_dataManager.GetAllMdmAssociations(victim.Key.Value).OfType<EntityRelationship>())
                        {
                            rel.BatchOperation = BatchOperationType.Delete;
                            transactionBundle.Add(rel);
                        }

                        // Recheck the master to ensure that it isn't dangling out here
                        var otherLocals = this.m_relationshipPersistence.Count(o => o.RelationshipTypeKey == MdmConstants.MasterRecordRelationship && o.TargetEntityKey == itm && o.SourceEntityKey != victim.Key, AuthenticationContext.SystemPrincipal);
                        if (otherLocals == 0)
                        {
                            transactionBundle.Add(new Entity()
                            {
                                BatchOperation = BatchOperationType.Delete,
                                Key = itm
                            });
                        }
                    }
                    else
                    {
                        throw new MdmException($"Cannot determine viable merge/link strategy between {survivor.Key} and {victim.Key}", null);
                    }

                    return victim.Key.Value;
                }).ToArray();

                this.m_batchPersistence.Insert(transactionBundle, TransactionMode.Commit, AuthenticationContext.Current.Principal);
                this.FireMerged(survivor.Key.Value, replaced);
                return new RecordMergeResult(recordMergeStatus, new Guid[] { survivor.Key.Value }, replaced);
            }
            catch (Exception ex)
            {
                this.m_tracer.TraceError("Error performing MDM merging operation on {0}: {1}", survivorKey, ex);
                throw new MdmException($"Error performing MDM merge on {survivorKey}", ex);
            }
        }

        /// <summary>
        /// TODO: Remove the MDM Ignore Relationships
        /// </summary>
        public override IdentifiedData UnIgnore(Guid masterKey, IEnumerable<Guid> ignoredKeys)
        {
            try
            {
                this.m_pepService.Demand(MdmPermissionPolicyIdentifiers.WriteMdmMaster);

                Bundle transaction = new Bundle();
                transaction.AddRange(ignoredKeys.SelectMany(o => this.m_dataManager.MdmTxUnIgnoreCandidateMatch(masterKey, o, transaction.Item)));
                // Commit the transaction
                return this.m_batchPersistence.Insert(transaction, TransactionMode.Commit, AuthenticationContext.Current.Principal);
            }
            catch (Exception ex)
            {
                throw new MdmException("Error performing ignore", ex);
            }
        }

        /// <summary>
        /// TODO: Separate locals from their master
        /// </summary>
        public override RecordMergeResult Unmerge(Guid masterKey, Guid unmergeDuplicateKey)
        {
            throw new NotImplementedException();
        }

        /// <summary>
        /// Get merge candidates
        /// </summary>
<<<<<<< HEAD
        public override IQueryResultSet<ITargetedAssociation> GetGlobalMergeCandidates()
=======
        public override IEnumerable<ITargetedAssociation> GetGlobalMergeCandidates(int offset, int count, out int totalCount)
>>>>>>> da9572fb
        {
            return this.m_dataManager.GetAllMdmCandidateLocals(offset, count, out totalCount);
        }

        /// <summary>
        /// Detect global merge candidates
        /// </summary>
        public override void DetectGlobalMergeCandidates()
        {
            try
            {
                this.m_pepService.Demand(MdmPermissionPolicyIdentifiers.UnrestrictedMdm);

                // Fetch all locals
                // TODO: Update to the new persistence layer
                Guid queryId = Guid.NewGuid();
                int offset = 0, totalResults = 1, batchSize = 50;

                var processStack = new ConcurrentStack<TEntity>();

                while (offset < totalResults)
                {
                    var results = this.m_entityPersistence.Query(o => !StatusKeys.InactiveStates.Contains(o.StatusConceptKey.Value) && o.DeterminerConceptKey != MdmConstants.RecordOfTruthDeterminer, queryId, offset, batchSize, out totalResults, AuthenticationContext.SystemPrincipal);
                    this.ProgressChanged?.Invoke(this, new ProgressChangedEventArgs((float)offset / (float)totalResults, "Rematching"));

                    var batchMatch = new Bundle(results.AsParallel().WithDegreeOfParallelism(8).SelectMany(itm => this.m_dataManager.MdmTxMatchMasters(itm, new IdentifiedData[0])));
                    this.m_batchPersistence.Insert(batchMatch, TransactionMode.Commit, AuthenticationContext.SystemPrincipal);

                    offset += batchSize;
                }
            }
            catch (Exception e)
            {
            }
        }

        /// <summary>
        /// Clear global merge candidates
        /// </summary>
        public override void ClearGlobalMergeCanadidates()
        {
            try
            {
                this.m_pepService.Demand(MdmPermissionPolicyIdentifiers.UnrestrictedMdm);

                this.m_tracer.TraceInfo("Clearing MDM merge candidates...");

                // TODO: When the persistence refactor is done - change this to use the bulk method
                Guid queryId = Guid.NewGuid();
                int offset = 0, totalResults = 1, batchSize = 50;
                while (offset < totalResults)
                {
                    this.ProgressChanged?.Invoke(this, new ProgressChangedEventArgs((float)offset / (float)totalResults, "Clearing Candidates"));
                    var results = this.m_relationshipPersistence.Query(o => o.RelationshipTypeKey == MdmConstants.CandidateLocalRelationship && o.ObsoleteVersionSequenceId == null, queryId, offset, batchSize, out totalResults, AuthenticationContext.SystemPrincipal); ;
                    var batch = new Bundle(results.Select(o => { o.BatchOperation = BatchOperationType.Delete; return o; }));
                    this.m_batchPersistence.Update(batch, TransactionMode.Commit, AuthenticationContext.SystemPrincipal);
                    offset += batchSize;
                }
            }
            catch (Exception e)
            {
                this.m_tracer.TraceError("Error clearing MDM merge candidates: {0}", e);
                throw new MdmException("Error clearing MDM merge candidates", e);
            }
        }

        /// <summary>
        /// Clear global merge candidates
        /// </summary>
        public override void ClearGlobalIgnoreFlags()
        {
            try
            {
                this.m_pepService.Demand(MdmPermissionPolicyIdentifiers.UnrestrictedMdm);

                this.m_tracer.TraceInfo("Clearing MDM ignore flags...");

                // TODO: When the persistence refactor is done - change this to use the bulk method
                Guid queryId = Guid.NewGuid();
                int offset = 0, totalResults = 1, batchSize = 50;
                while (offset < totalResults)
                {
                    var results = this.m_relationshipPersistence.Query(o => o.RelationshipTypeKey == MdmConstants.IgnoreCandidateRelationship && o.ObsoleteVersionSequenceId == null, queryId, offset, batchSize, out totalResults, AuthenticationContext.SystemPrincipal); ;
                    var batch = new Bundle(results.Select(o => { o.BatchOperation = BatchOperationType.Delete; return o; }));
                    this.m_batchPersistence.Update(batch, TransactionMode.Commit, AuthenticationContext.SystemPrincipal);
                    offset += batchSize;
                    this.ProgressChanged?.Invoke(this, new ProgressChangedEventArgs((float)offset / (float)totalResults, "Clearing ignore links"));
                }
            }
            catch (Exception e)
            {
                this.m_tracer.TraceError("Error clearing MDM ignore links: {0}", e);
                throw new MdmException("Error clearing MDM ignore links", e);
            }
        }

        /// <summary>
        /// Reset all links and all MDM data in this database
        /// </summary>
        public override void Reset(bool includeVerified, bool linksOnly)
        {
            this.m_pepService.Demand(MdmPermissionPolicyIdentifiers.UnrestrictedMdm);

            throw new NotImplementedException("This function is not yet implemented");
        }

        /// <summary>
        /// Reset the specified object of all MDM data including resetting the master links
        /// </summary>
        public override void Reset(Guid masterKey, bool includeVerified, bool linksOnly)
        {
            this.m_pepService.Demand(MdmPermissionPolicyIdentifiers.UnrestrictedMdm);

            throw new NotImplementedException("This function is not yet impleented");
        }

        /// <summary>
        /// Clear merge candidates for the specified key
        /// </summary>
        public override void ClearMergeCandidates(Guid masterKey)
        {
            try
            {
                this.m_pepService.Demand(MdmPermissionPolicyIdentifiers.UnrestrictedMdm);

                this.m_tracer.TraceInfo("Clearing MDM merge candidates for {0}...", masterKey);

                // Determine if the parameter is a master or a local
                Expression<Func<EntityRelationship, bool>> expr = null;
                if (this.m_dataManager.IsMaster(masterKey))
                {
                    expr = o => o.TargetEntityKey == masterKey && o.RelationshipTypeKey == MdmConstants.CandidateLocalRelationship && o.ObsoleteVersionSequenceId == null;
                }
                else
                {
                    expr = o => o.SourceEntityKey == masterKey && o.RelationshipTypeKey == MdmConstants.CandidateLocalRelationship && o.ObsoleteVersionSequenceId == null;
                }

                // TODO: When the persistence refactor is done - change this to use the bulk method
                Guid queryId = Guid.NewGuid();
                int offset = 0, totalResults = 1, batchSize = 100;
                while (offset < totalResults)
                {
                    var results = this.m_relationshipPersistence.Query(expr, queryId, offset, batchSize, out totalResults, AuthenticationContext.SystemPrincipal); ;
                    var batch = new Bundle(results.Select(o => { o.BatchOperation = BatchOperationType.Delete; return o; }));
                    this.m_batchPersistence.Update(batch, TransactionMode.Commit, AuthenticationContext.SystemPrincipal);
                    offset += batchSize;
                    this.ProgressChanged?.Invoke(this, new ProgressChangedEventArgs((float)offset / (float)totalResults, "Clearing candidate links"));
                }
            }
            catch (Exception e)
            {
                this.m_tracer.TraceError("Error clearing MDM merge candidates for {0}: {1}", masterKey, e);
                throw new MdmException($"Error clearing MDM merge candidates for {masterKey}", e);
            }
        }

        /// <summary>
        /// Clear all ignore flags on the specified master
        /// </summary>
        public override void ClearIgnoreFlags(Guid masterKey)
        {
            try
            {
                this.m_pepService.Demand(MdmPermissionPolicyIdentifiers.UnrestrictedMdm);
                this.m_tracer.TraceInfo("Clearing MDM merignore flags for {0}...", masterKey);

                // Determine if the parameter is a master or a local
                Expression<Func<EntityRelationship, bool>> expr = null;
                if (this.m_dataManager.IsMaster(masterKey))
                {
                    expr = o => o.TargetEntityKey == masterKey && o.RelationshipTypeKey == MdmConstants.IgnoreCandidateRelationship && o.ObsoleteVersionSequenceId == null;
                }
                else
                {
                    expr = o => o.SourceEntityKey == masterKey && o.RelationshipTypeKey == MdmConstants.IgnoreCandidateRelationship && o.ObsoleteVersionSequenceId == null;
                }

                // TODO: When the persistence refactor is done - change this to use the bulk method
                Guid queryId = Guid.NewGuid();
                int offset = 0, totalResults = 1, batchSize = 100;
                while (offset < totalResults)
                {
                    var results = this.m_relationshipPersistence.Query(expr, queryId, offset, batchSize, out totalResults, AuthenticationContext.SystemPrincipal); ;
                    var batch = new Bundle(results.Select(o => { o.BatchOperation = BatchOperationType.Delete; return o; }));
                    this.m_batchPersistence.Update(batch, TransactionMode.Commit, AuthenticationContext.SystemPrincipal);
                    offset += batchSize;
                    this.ProgressChanged?.Invoke(this, new ProgressChangedEventArgs((float)offset / (float)totalResults, "Clearing ignore links"));
                }
            }
            catch (Exception e)
            {
                this.m_tracer.TraceError("Error clearing MDM merge candidates for {0}: {1}", masterKey, e);
                throw new MdmException($"Error clearing MDM merge candidates for {masterKey}", e);
            }
        }
    }
}<|MERGE_RESOLUTION|>--- conflicted
+++ resolved
@@ -351,11 +351,7 @@
         /// <summary>
         /// Get merge candidates
         /// </summary>
-<<<<<<< HEAD
         public override IQueryResultSet<ITargetedAssociation> GetGlobalMergeCandidates()
-=======
-        public override IEnumerable<ITargetedAssociation> GetGlobalMergeCandidates(int offset, int count, out int totalCount)
->>>>>>> da9572fb
         {
             return this.m_dataManager.GetAllMdmCandidateLocals(offset, count, out totalCount);
         }
