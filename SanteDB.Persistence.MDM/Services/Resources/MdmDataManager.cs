﻿/*
 * Copyright (C) 2021 - 2021, SanteSuite Inc. and the SanteSuite Contributors (See NOTICE.md for full copyright notices)
 * Copyright (C) 2019 - 2021, Fyfe Software Inc. and the SanteSuite Contributors
 * Portions Copyright (C) 2015-2018 Mohawk College of Applied Arts and Technology
 *
 * Licensed under the Apache License, Version 2.0 (the "License"); you
 * may not use this file except in compliance with the License. You may
 * obtain a copy of the License at
 *
 * http://www.apache.org/licenses/LICENSE-2.0
 *
 * Unless required by applicable law or agreed to in writing, software
 * distributed under the License is distributed on an "AS IS" BASIS, WITHOUT
 * WARRANTIES OR CONDITIONS OF ANY KIND, either express or implied. See the
 * License for the specific language governing permissions and limitations under
 * the License.
 *
 * User: fyfej
 * Date: 2021-8-5
 */

using SanteDB.Core;
using SanteDB.Core.BusinessRules;
using SanteDB.Core.Configuration;
using SanteDB.Core.Model;
using SanteDB.Core.Model.Collection;
using SanteDB.Core.Model.Entities;
using SanteDB.Core.Model.Interfaces;
using SanteDB.Core.Model.Query;
using SanteDB.Core.Security;
using SanteDB.Core.Security.Claims;
using SanteDB.Core.Services;
using SanteDB.Persistence.MDM.Model;
using System;
using System.Collections.Generic;
using System.Linq;
using System.Linq.Expressions;
using System.Security.Principal;
using System.Text;

namespace SanteDB.Persistence.MDM.Services.Resources
{
    /// <summary>
    /// A non-generic data manager
    /// </summary>
    public abstract class MdmDataManager
    {
        /// <summary>
        /// Determine if the object is a master
        /// </summary>
        public abstract bool IsMaster(Guid dataKey);

        /// <summary>
        /// Refactor relationships
        /// </summary>
        public abstract void RefactorRelationships(List<IdentifiedData> item, Guid fromEntityKey, Guid toEntityKey);

        /// <summary>
        /// Get all MDM candidate locals regardless of where they are attached
        /// </summary>
        public abstract IEnumerable<ITargetedAssociation> GetAllMdmCandidateLocals();

        /// <summary>
        /// Gets all local associations between <paramref name="masterKey"/> and its master
        /// </summary>
        public abstract IEnumerable<ITargetedAssociation> GetAssociatedLocals(Guid masterKey);

        /// <summary>
        /// Get all candidate associations between <paramref name="masterKey"/>
        /// </summary>
        public abstract IEnumerable<ITargetedAssociation> GetCandidateLocals(Guid masterKey);

        /// <summary>
        /// Get ignore associations
        /// </summary>
        public abstract IEnumerable<ITargetedAssociation> GetIgnoredCandidateLocals(Guid masterKey);

        /// <summary>
        /// Get all associations for which this is a candidate to another master
        /// </summary>
        public abstract IEnumerable<ITargetedAssociation> GetEstablishedCandidateMasters(Guid localKey);

        /// <summary>
        /// Get ignore associations
        /// </summary>
        public abstract IEnumerable<ITargetedAssociation> GetIgnoredMasters(Guid localKey);

        /// <summary>
        /// Get the master entity
        /// </summary>
        public abstract IMdmMaster MdmGet(Guid masterKey);

        /// <summary>
        /// Get a MDM Master for the specified local key
        /// </summary>
        public abstract IMdmMaster GetMasterFor(Guid localKey);

        /// <summary>
        /// Merge two master records together
        /// </summary>
        public abstract IEnumerable<IdentifiedData> MdmTxMergeMasters(Guid survivorKey, Guid victimKey, IEnumerable<IdentifiedData> context);

        /// <summary>
        /// Create transaction instructions to ignore candidate matches
        /// </summary>
        public abstract IEnumerable<IdentifiedData> MdmTxIgnoreCandidateMatch(Guid hostKey, Guid ignoreKey, IEnumerable<IdentifiedData> context);

        /// <summary>
        /// Create transaction instructions to establish MDM master link
        /// </summary>
        public abstract IEnumerable<IdentifiedData> MdmTxMasterLink(Guid fromKey, Guid toKey, IEnumerable<IdentifiedData> context, bool verified);

        /// <summary>
        /// Create transaction instructions to unlink a master
        /// </summary>
        public abstract IEnumerable<IdentifiedData> MdmTxMasterUnlink(Guid fromKey, Guid toKey, IEnumerable<IdentifiedData> context);
    }

    /// <summary>
    /// Represents a data manager which actually interacts with the underlying repository
    /// </summary>
    public abstract class MdmDataManager<TModel> : MdmDataManager
        where TModel : IdentifiedData
    {
        /// <summary>
        /// Persistence service
        /// </summary>
<<<<<<< HEAD
        public abstract IQueryResultSet<IMdmMaster> MdmQuery(NameValueCollection query, NameValueCollection localQuery);
=======
        protected IDataPersistenceService m_underlyingTypePersistence;
>>>>>>> 560c141c

        /// <summary>
        /// Create a new manager base
        /// </summary>
        internal MdmDataManager(IDataPersistenceService underlyingDataPersistence)
        {
            if (underlyingDataPersistence == null)
                throw new InvalidOperationException($"Type {typeof(TModel).FullName} does not have a persistence service registered");
            this.m_underlyingTypePersistence = underlyingDataPersistence;
        }

        /// <summary>
        /// Gets or creates a writable target object for the specified principal
        /// </summary>
        public abstract TModel GetLocalFor(Guid dataKey, IPrincipal principal);

        /// <summary>
        /// Determine if the record is a ROT
        /// </summary>
        public abstract bool IsRecordOfTruth(TModel data);

        /// <summary>
        /// Determine if the object is a master
        /// </summary>
        public abstract bool IsMaster(TModel data);

        /// <summary>
        /// Create local for the specified principal
        /// </summary>
        public abstract TModel CreateLocalFor(TModel masterRecord);

        /// <summary>
        /// Converts the <paramref name="local"/> to a ROT local
        /// </summary>
        public abstract TModel PromoteRecordOfTruth(TModel local);

        /// <summary>
        /// Get the master for the specified local
        /// </summary>
        public abstract IdentifiedData GetRawMaster(TModel local);

        /// <summary>
        /// Extracts the transactional components which might be in <paramref name="store"/> and return them
        /// </summary>
        public abstract IEnumerable<ISimpleAssociation> ExtractRelationships(TModel store);

        /// <summary>
        /// Validate the MDM state
        /// </summary>
        public abstract IEnumerable<DetectedIssue> ValidateMdmState(TModel data);

        /// <summary>
        /// Synthesize the query
        /// </summary>
        public abstract IEnumerable<IMdmMaster> MdmQuery(NameValueCollection query, NameValueCollection localQuery, Guid? queryId, int offset, int? count, out int totalResults, IEnumerable<ModelSort<TModel>> orderBy);

        /// <summary>
        /// Gets the raw object from the underlying persistence service identified by the key (whether it is MASTER ENTITY or LOCAL or SYNTH)
        /// </summary>
        public object GetRaw(Guid key)
        {
            return this.m_underlyingTypePersistence.Get(key);
        }

        /// <summary>
        /// Ensures that <paramref name="principal"/> has access to a local <paramref name="data"/>
        /// </summary>
        public abstract bool IsOwner(TModel data, IPrincipal principal);

        /// <summary>
        /// Perform an MDM obsolete operation
        /// </summary>
        /// <returns>Whether the obsolete operation resulted in cascading obsolete to the master</returns>
        public abstract IEnumerable<IdentifiedData> MdmTxObsolete(TModel data, IEnumerable<IdentifiedData> context);

        /// <summary>
        /// Create a transaction instructions which update <paramref name="data"/> to be the ROT
        /// </summary>
        public abstract IEnumerable<IdentifiedData> MdmTxSaveRecordOfTruth(TModel data, IEnumerable<IdentifiedData> context);

        /// <summary>
        /// Create transaction instructions which update the <paramref name="data"/> as a local
        /// </summary>
        public abstract IEnumerable<IdentifiedData> MdmTxSaveLocal(TModel data, IEnumerable<IdentifiedData> context);

        /// <summary>
        /// Create transaction instructions which update <paramref name="local"/> to match all masters
        /// </summary>
        public abstract IEnumerable<IdentifiedData> MdmTxMatchMasters(TModel local, IEnumerable<IdentifiedData> context);

        /// <summary>
        /// Create a new master for the local
        /// </summary>
        public abstract IdentifiedData EstablishMasterFor(TModel local);

        /// <summary>
        /// Get all MDM associations for this local
        /// </summary>
        public abstract IEnumerable<ITargetedAssociation> GetAllMdmAssociations(Guid localKey);
    }
}<|MERGE_RESOLUTION|>--- conflicted
+++ resolved
@@ -58,32 +58,32 @@
         /// <summary>
         /// Get all MDM candidate locals regardless of where they are attached
         /// </summary>
-        public abstract IEnumerable<ITargetedAssociation> GetAllMdmCandidateLocals();
+        public abstract IQueryResultSet<ITargetedAssociation> GetAllMdmCandidateLocals();
 
         /// <summary>
         /// Gets all local associations between <paramref name="masterKey"/> and its master
         /// </summary>
-        public abstract IEnumerable<ITargetedAssociation> GetAssociatedLocals(Guid masterKey);
+        public abstract IQueryResultSet<ITargetedAssociation> GetAssociatedLocals(Guid masterKey);
 
         /// <summary>
         /// Get all candidate associations between <paramref name="masterKey"/>
         /// </summary>
-        public abstract IEnumerable<ITargetedAssociation> GetCandidateLocals(Guid masterKey);
+        public abstract IQueryResultSet<ITargetedAssociation> GetCandidateLocals(Guid masterKey);
 
         /// <summary>
         /// Get ignore associations
         /// </summary>
-        public abstract IEnumerable<ITargetedAssociation> GetIgnoredCandidateLocals(Guid masterKey);
+        public abstract IQueryResultSet<ITargetedAssociation> GetIgnoredCandidateLocals(Guid masterKey);
 
         /// <summary>
         /// Get all associations for which this is a candidate to another master
         /// </summary>
-        public abstract IEnumerable<ITargetedAssociation> GetEstablishedCandidateMasters(Guid localKey);
+        public abstract IQueryResultSet<ITargetedAssociation> GetEstablishedCandidateMasters(Guid localKey);
 
         /// <summary>
         /// Get ignore associations
         /// </summary>
-        public abstract IEnumerable<ITargetedAssociation> GetIgnoredMasters(Guid localKey);
+        public abstract IQueryResultSet<ITargetedAssociation> GetIgnoredMasters(Guid localKey);
 
         /// <summary>
         /// Get the master entity
@@ -125,11 +125,7 @@
         /// <summary>
         /// Persistence service
         /// </summary>
-<<<<<<< HEAD
-        public abstract IQueryResultSet<IMdmMaster> MdmQuery(NameValueCollection query, NameValueCollection localQuery);
-=======
         protected IDataPersistenceService m_underlyingTypePersistence;
->>>>>>> 560c141c
 
         /// <summary>
         /// Create a new manager base
@@ -184,7 +180,7 @@
         /// <summary>
         /// Synthesize the query
         /// </summary>
-        public abstract IEnumerable<IMdmMaster> MdmQuery(NameValueCollection query, NameValueCollection localQuery, Guid? queryId, int offset, int? count, out int totalResults, IEnumerable<ModelSort<TModel>> orderBy);
+        public abstract IQueryResultSet<IMdmMaster> MdmQuery(NameValueCollection query, NameValueCollection localQuery);
 
         /// <summary>
         /// Gets the raw object from the underlying persistence service identified by the key (whether it is MASTER ENTITY or LOCAL or SYNTH)
@@ -228,6 +224,6 @@
         /// <summary>
         /// Get all MDM associations for this local
         /// </summary>
-        public abstract IEnumerable<ITargetedAssociation> GetAllMdmAssociations(Guid localKey);
+        public abstract IQueryResultSet<ITargetedAssociation> GetAllMdmAssociations(Guid localKey);
     }
 }