﻿/*
 * Copyright (C) 2021 - 2021, SanteSuite Inc. and the SanteSuite Contributors (See NOTICE.md for full copyright notices)
 * Copyright (C) 2019 - 2021, Fyfe Software Inc. and the SanteSuite Contributors
 * Portions Copyright (C) 2015-2018 Mohawk College of Applied Arts and Technology
 *
 * Licensed under the Apache License, Version 2.0 (the "License"); you
 * may not use this file except in compliance with the License. You may
 * obtain a copy of the License at
 *
 * http://www.apache.org/licenses/LICENSE-2.0
 *
 * Unless required by applicable law or agreed to in writing, software
 * distributed under the License is distributed on an "AS IS" BASIS, WITHOUT
 * WARRANTIES OR CONDITIONS OF ANY KIND, either express or implied. See the
 * License for the specific language governing permissions and limitations under
 * the License.
 *
 * User: fyfej
 * Date: 2021-8-5
 */

using SanteDB.Core;
using SanteDB.Core.BusinessRules;
using SanteDB.Core.Configuration;
using SanteDB.Core.Diagnostics;
using SanteDB.Core.Model;
using SanteDB.Core.Model.Acts;
using SanteDB.Core.Model.Constants;
using SanteDB.Core.Model.DataTypes;
using SanteDB.Core.Model.Entities;
using SanteDB.Core.Model.Interfaces;
using SanteDB.Core.Model.Query;
using SanteDB.Core.Model.Serialization;
using SanteDB.Core.Security;
using SanteDB.Core.Security.Claims;
using SanteDB.Core.Security.Principal;
using SanteDB.Core.Services;
using SanteDB.Core.Matching;
using SanteDB.Persistence.MDM.Exceptions;
using SanteDB.Persistence.MDM.Model;
using System;
using System.Collections.Generic;
using System.Linq;
using System.Linq.Expressions;
using System.Security.Principal;
using System.Text;

namespace SanteDB.Persistence.MDM.Services.Resources
{
    /// <summary>
    /// Data manager for MDM services for entities
    /// </summary>
    public class MdmEntityDataManager<TModel> : MdmDataManager<TModel>
        where TModel : Entity, new()
    {
        private readonly Guid[] m_mdmRelationshipTypes = new Guid[]
        {
            MdmConstants.MasterRecordRelationship,
            MdmConstants.CandidateLocalRelationship,
            MdmConstants.MasterRecordOfTruthRelationship
        };

        // Tracer
        private readonly Tracer m_traceSource = new Tracer(MdmConstants.TraceSourceName);

        // Entity persistence serviuce
        private IDataPersistenceService<Entity> m_entityPersistenceService;

        // Persistence service
        private IDataPersistenceService<TModel> m_persistenceService;

        // Relationship service
        private IDataPersistenceService<EntityRelationship> m_relationshipService;

        // Matching service
        private IRecordMatchingService m_matchingService;

        // Matching configuration service
        private IRecordMatchingConfigurationService m_matchingConfigurationService;

        /// <summary>
        /// Create entity data manager
        /// </summary>
        public MdmEntityDataManager() : base(ApplicationServiceContext.Current.GetService<IDataPersistenceService<Entity>>() as IDataPersistenceService)
        {
            ModelSerializationBinder.RegisterModelType(typeof(EntityMaster<TModel>));
            ModelSerializationBinder.RegisterModelType($"{typeof(TModel).Name}Master", typeof(EntityMaster<TModel>));

            this.m_matchingConfigurationService = ApplicationServiceContext.Current.GetService<IRecordMatchingConfigurationService>(); ;
            this.m_entityPersistenceService = base.m_underlyingTypePersistence as IDataPersistenceService<Entity>;
            this.m_persistenceService = ApplicationServiceContext.Current.GetService<IDataPersistenceService<TModel>>();
            this.m_relationshipService = ApplicationServiceContext.Current.GetService<IDataPersistenceService<EntityRelationship>>();
            this.m_matchingService = ApplicationServiceContext.Current.GetService<IRecordMatchingService>();
        }

        /// <summary>
        /// Determine is the specified data is a master key
        /// </summary>
        public override bool IsMaster(Guid dataKey)
        {
            return this.m_entityPersistenceService.Get(dataKey, null, AuthenticationContext.SystemPrincipal)?.ClassConceptKey == MdmConstants.MasterRecordClassification;
        }

        /// <summary>
        /// Determine if the data provided is a master
        /// </summary>
        public override bool IsMaster(TModel entity)
        {
            if (entity == default(TModel))
            {
                throw new ArgumentNullException(nameof(entity), "Entity argument null");
            }
            if (entity.GetTag(MdmConstants.MdmTypeTag) == "M")
            {
                return true;
            }
            else if (entity.ClassConceptKey == MdmConstants.MasterRecordClassification)
            {
                return true;
            }
            // The user may be promoting a master setting the determiner concept key
            else if (entity.Key.HasValue && (entity.DeterminerConceptKey == MdmConstants.RecordOfTruthDeterminer || !entity.ClassConceptKey.HasValue))
            {
                return this.m_entityPersistenceService.Get(entity.Key.Value, null, AuthenticationContext.SystemPrincipal)?.ClassConceptKey == MdmConstants.MasterRecordClassification;
            }
            return false;
        }

        /// <summary>
        /// Get local for specified object
        /// </summary>
        public override TModel GetLocalFor(Guid masterKey, IPrincipal principal)
        {
            IIdentity identity = null;
            if (principal is IClaimsPrincipal claimsPrincipal)
            {
                identity = claimsPrincipal?.Identities.OfType<IDeviceIdentity>().FirstOrDefault() as IIdentity ??
                            claimsPrincipal?.Identities.OfType<IApplicationIdentity>().FirstOrDefault() as IIdentity;
            }
            else
            {
                identity = principal.Identity;
            }

            TModel retVal = null;
            // Identity
            if (identity is IDeviceIdentity deviceIdentity)
                return this.m_persistenceService.Query(o => o.Relationships.Where(g => g.RelationshipTypeKey == MdmConstants.MasterRecordRelationship).Any(g => g.TargetEntityKey == masterKey) && o.CreatedBy.Device.Name == deviceIdentity.Name, 0, 1, out int tr, AuthenticationContext.SystemPrincipal).FirstOrDefault();
            else if (identity is IApplicationIdentity applicationIdentity)
                return this.m_persistenceService.Query(o => o.Relationships.Where(g => g.RelationshipTypeKey == MdmConstants.MasterRecordRelationship).Any(g => g.TargetEntityKey == masterKey) && o.CreatedBy.Application.Name == applicationIdentity.Name, 0, 1, out int tr, AuthenticationContext.SystemPrincipal).FirstOrDefault();
            else
                return null;
        }

        /// <summary>
        /// Create a new local record for <paramref name="masterRecord"/>
        /// </summary>
        public override TModel CreateLocalFor(TModel masterRecord)
        {
            var retVal = new TModel();
            retVal.SemanticCopy(masterRecord);
            retVal.SemanticCopy(masterRecord); // HACK: First pass sometimes misses data
            retVal.Key = Guid.NewGuid();
            retVal.VersionKey = Guid.NewGuid();
            retVal.Relationships.RemoveAll(o => o.RelationshipTypeKey == MdmConstants.MasterRecordRelationship || o.RelationshipTypeKey == MdmConstants.MasterRecordOfTruthRelationship);
            retVal.Relationships.Add(new EntityRelationship(MdmConstants.MasterRecordRelationship, masterRecord.Key)
            {
                SourceEntityKey = retVal.Key,
                ClassificationKey = MdmConstants.SystemClassification
            });
            // Rewrite all master relationships
            //retVal.Relationships.Where(o => o.SourceEntityKey == masterRecord.Key).ToList().ForEach(r => r.SourceEntityKey = retVal.Key);
            return retVal;
        }

        /// <summary>
        /// Promote to record of truth
        /// </summary>
        public override TModel PromoteRecordOfTruth(TModel local)
        {
            var master = (Entity)this.GetMasterFor(local);
            if (master == null)
            {
                throw new InvalidOperationException($"Cannot find Master for {local}");
            }
            local.DeterminerConceptKey = MdmConstants.RecordOfTruthDeterminer;

            // Does the local key
            var rotRelationship = local.LoadCollection(o => o.Relationships).FirstOrDefault(o => o.RelationshipTypeKey == MdmConstants.MasterRecordOfTruthRelationship) ??
                master.LoadCollection(o => o.Relationships).SingleOrDefault(o => o.RelationshipTypeKey == MdmConstants.MasterRecordOfTruthRelationship);

            if (rotRelationship == null)
            {
                rotRelationship = new EntityRelationship(MdmConstants.MasterRecordOfTruthRelationship, local.Key)
                {
                    SourceEntityKey = master.Key,
                    ClassificationKey = MdmConstants.SystemClassification
                };
                local.Relationships.Add(rotRelationship);

                // Ensure the ROT points to the master
                var masterRel = local.Relationships.SingleOrDefault(o => o.RelationshipTypeKey == MdmConstants.MasterRecordRelationship);
                if (masterRel.TargetEntityKey != master.Key)
                {
                    local.Relationships.Remove(masterRel);
                    local.Relationships.Add(new EntityRelationship(MdmConstants.MasterRecordRelationship, master.Key)
                    {
                        ClassificationKey = MdmConstants.SystemClassification
                    });
                }

                // Remove any other MDM relationships
                local.Relationships.RemoveAll(r => r.RelationshipTypeKey == MdmConstants.IgnoreCandidateRelationship ||
                    r.RelationshipTypeKey == MdmConstants.CandidateLocalRelationship ||
                    r.RelationshipTypeKey == MdmConstants.OriginalMasterRelationship ||
                    r.RelationshipTypeKey == EntityRelationshipTypeKeys.Scoper ||
                    r.RelationshipTypeKey == EntityRelationshipTypeKeys.Replaces
                );
            }
            else if (rotRelationship.SourceEntityKey != master.Key)
            {
                throw new InvalidOperationException("Looks like you're trying to change a ROT relationship to a different master - this is not permitted ");
            }
            rotRelationship.SourceEntityKey = master.Key;
            return local;
        }

        /// <summary>
        /// Determine if the entity is already a ROT or wants to be
        /// </summary>
        public override bool IsRecordOfTruth(TModel entity)
        {
            if (entity.GetTag(MdmConstants.MdmTypeTag) == "T")
            {
                return true;
            }
            else if (entity.Key.HasValue)
            {
                return this.m_entityPersistenceService.Get(entity.Key.Value, null, AuthenticationContext.SystemPrincipal)?.DeterminerConceptKey == MdmConstants.RecordOfTruthDeterminer;
            }
            return false;
        }

        /// <summary>
        /// Get master for the specified object
        /// </summary>
        public override IdentifiedData GetMasterFor(TModel local)
        {
            return this.GetMasterFor(local, null);
        }

        /// <summary>
        /// Get master for specified object within a context
        /// </summary>
        private Entity GetMasterFor(TModel local, IEnumerable<IdentifiedData> context)
        {
            if (this.IsMaster(local))
            {
                return local;
            }
            else
            {
                var masRel = this.GetMasterRelationshipFor(local, context);
                if (masRel != null)
                {
                    return context?.OfType<Entity>().FirstOrDefault(o => o.Key == masRel.TargetEntityKey) ??
                        masRel.LoadProperty(o => o.TargetEntity);
                }
                else
                {
                    return null;
                }
            }
        }

        /// <summary>
        /// Get master relationship for specified local
        /// </summary>
        private EntityRelationship GetMasterRelationshipFor(Guid? localKey, IEnumerable<IdentifiedData> context)
        {
            if (!localKey.HasValue)
            {
                return null;
            }

            var masRel = context?.OfType<EntityRelationship>().FirstOrDefault(o => o.RelationshipTypeKey == MdmConstants.MasterRecordRelationship && o.SourceEntityKey == localKey);
            if (masRel != null)
            {
                return masRel;
            }
            else
            {
                return this.m_relationshipService.Query(o => o.RelationshipTypeKey == MdmConstants.MasterRecordRelationship && o.SourceEntityKey == localKey && o.ObsoleteVersionSequenceId == null, 0, 1, out int _, AuthenticationContext.SystemPrincipal).FirstOrDefault();
            }
        }

        /// <summary>
        /// Get master relationship for specified local
        /// </summary>
        private EntityRelationship GetMasterRelationshipFor(TModel local, IEnumerable<IdentifiedData> context)
        {
            return local.LoadCollection(o => o.Relationships).FirstOrDefault(o => o.RelationshipTypeKey == MdmConstants.MasterRecordRelationship)
                ?? this.GetMasterRelationshipFor(local.Key, context);
        }

        /// <summary>
        /// Extract relationships of note for the MDM layer
        /// </summary>
        public override IEnumerable<ISimpleAssociation> ExtractRelationships(TModel store)
        {
            var retVal = store.Relationships.Where(o => o.SourceEntityKey.HasValue && o.SourceEntityKey != store.Key).ToList();
            store.Relationships.RemoveAll(o => o.SourceEntityKey.HasValue && o.SourceEntityKey != store.Key);
            return retVal;
        }

        /// <summary>
        /// Refactor relationships
        /// </summary>
        public override void RefactorRelationships(List<IdentifiedData> item, Guid fromEntityKey, Guid toEntityKey)
        {
            foreach (var obj in item)
            {
                if (obj is Entity entity)
                {
                    entity.Relationships.Where(o => o.SourceEntityKey == fromEntityKey && !this.m_mdmRelationshipTypes.Contains(o.RelationshipTypeKey.GetValueOrDefault())).ToList().ForEach(o => o.SourceEntityKey = toEntityKey);
                    entity.Relationships.Where(o => o.TargetEntityKey == fromEntityKey && !this.m_mdmRelationshipTypes.Contains(o.RelationshipTypeKey.GetValueOrDefault())).ToList().ForEach(o => o.TargetEntityKey = toEntityKey);
                }
                else if (obj is Act act)
                {
                    act.Participations.Where(o => o.PlayerEntityKey == fromEntityKey).ToList().ForEach(o => o.PlayerEntityKey = toEntityKey);
                }
                else if (obj is ITargetedAssociation entityRelationship && !this.m_mdmRelationshipTypes.Contains(entityRelationship.AssociationTypeKey.GetValueOrDefault()))
                {
                    if (entityRelationship.SourceEntityKey == fromEntityKey)
                    {
                        entityRelationship.SourceEntityKey = toEntityKey;
                    }
                    if (entityRelationship.TargetEntityKey == fromEntityKey)
                    {
                        entityRelationship.TargetEntityKey = toEntityKey;
                    }
                }
            }
        }

        /// <summary>
        /// Validate the MDM state
        /// </summary>
        public override IEnumerable<DetectedIssue> ValidateMdmState(TModel data)
        {
            if (data.ClassConceptKey != MdmConstants.MasterRecordClassification)
            {
                if (data.LoadCollection(o => o.Relationships).Count(r => r.RelationshipTypeKey == MdmConstants.MasterRecordClassification && r.ObsoleteVersionSequenceId == null) != 1)
                {
                    yield return new DetectedIssue(DetectedIssuePriorityType.Error, "MDM-ORPHAN", $"{data} appears to be an MDM Orphan", DetectedIssueKeys.FormalConstraintIssue);
                }
            }
        }

        /// <summary>
        /// Perform the specified query against the underlying result set
        /// </summary>
        public override IQueryResultSet<TModel> MdmQuery(NameValueCollection masterQuery, NameValueCollection localQuery, IPrincipal asPrincipal)
        {
            var localLinq = QueryExpressionParser.BuildLinqExpression<TModel>(localQuery, null, false);

            // Try to do a linked query (unless the query is on a special local filter value)
            // TODO: Make it configurable which properties trigger a master query
            var resultSet = this.m_persistenceService.Query(localLinq, AuthenticationContext.SystemPrincipal);
            if (masterQuery.Any())
            {
                var masterLinq = QueryExpressionParser.BuildLinqExpression<TModel>(masterQuery, null, false);
                resultSet = resultSet.Union(masterLinq);
            }

            return new MdmEntityResultSet<TModel>(resultSet, asPrincipal);
        }

        /// <summary>
        /// Synthesize a master
        /// </summary>
        private IMdmMaster Synthesize(Entity masterResult)
        {
            return new EntityMaster<TModel>(masterResult);
        }

        /// <summary>
        /// Get the master
        /// </summary>
        public override IMdmMaster MdmGet(Guid masterKey)
        {
            var master = this.m_entityPersistenceService.Get(masterKey, null, AuthenticationContext.SystemPrincipal);
            if (master != null)
            {
                return new EntityMaster<TModel>(master);
            }
            else
            {
                return null;
            }
        }

        /// <summary>
        /// Return true if <paramref name="principal"/> is the owner of <paramref name="data"/>
        /// </summary>
        public override bool IsOwner(TModel data, IPrincipal principal)
        {
            var provenanceApp = data.LoadProperty(o => o.CreatedBy)?.LoadProperty(o => o.Application);
            if (principal is IClaimsPrincipal claimsPrincipal)
            {
                var applicationPrincipal = claimsPrincipal.Identities.OfType<IApplicationIdentity>().SingleOrDefault();
                return provenanceApp.Name == applicationPrincipal.Name;
            }
            else
            {
                return provenanceApp.Name == principal.Identity.Name;
            }
        }

        /// <summary>
        /// Establish master for the specified object
        /// </summary>
        public override IdentifiedData EstablishMasterFor(TModel local)
        {
            var retVal = new EntityMaster<TModel>()
            {
                BatchOperation = BatchOperationType.Insert,
                Key = Guid.NewGuid(),
                VersionKey = null,
                CreatedByKey = Guid.Parse(AuthenticationContext.SystemApplicationSid),
                DeterminerConceptKey = DeterminerKeys.Specific,
                TypeConceptKey = local.ClassConceptKey
            };
            local.Relationships.Add(new EntityRelationship(MdmConstants.MasterRecordRelationship, local.Key, retVal.Key, MdmConstants.SystemClassification));
            return retVal;
        }

        /// <summary>
        /// Obsolete the specified object
        /// </summary>
        public override IEnumerable<IdentifiedData> MdmTxObsolete(TModel data, IEnumerable<IdentifiedData> context)
        {
            // First we get the master
            var master = (Entity)this.GetMasterFor(data);

            // How many other relationships are on this master which aren't us and active?
            // No other active?
            if (this.m_relationshipService.Count(o => o.TargetEntityKey != data.Key && o.RelationshipTypeKey == MdmConstants.MasterRecordRelationship && o.SourceEntityKey == master.Key && o.ObsoleteVersionSequenceId == null) == 0)
            {
                if (StatusKeys.ActiveStates.Contains(master.StatusConceptKey.Value)) // default -> Active > Obsolete (i.e. was accurate but no longer accurate)
                {
                    master.StatusConceptKey = StatusKeys.Obsolete;
                }
                yield return master; // ensure master is obsoleted
            }

            if (StatusKeys.ActiveStates.Contains(data.StatusConceptKey.Value)) // default -> Active > Obsolete (i.e. was accurate but no longer accurate)
            {
                data.StatusConceptKey = StatusKeys.Obsolete;
            }
            data.StatusConceptKey = StatusKeys.Obsolete;

            yield return data; // ensure data is obsoleted
        }

        /// <summary>
        /// Save the record of truth
        /// </summary>
        public override IEnumerable<IdentifiedData> MdmTxSaveRecordOfTruth(TModel data, IEnumerable<IdentifiedData> context)
        {
            var retVal = new LinkedList<IdentifiedData>(context);

            // Ensure that data is appropriately valid for ROT
            if (data.GetTag(MdmConstants.MdmTypeTag) != "T")
            {
                data.AddTag(MdmConstants.MdmTypeTag, "T");
            }

            var master = this.GetMasterFor(data, context);
            if (master == null)
            {
                master = (Entity)this.EstablishMasterFor(data);
                retVal.AddLast(master);
            }

            // Ensure that ROT points to a master
            var rotRel = context.OfType<EntityRelationship>().FirstOrDefault(o => o.TargetEntityKey == data.Key && o.RelationshipTypeKey == MdmConstants.MasterRecordOfTruthRelationship) ??
                data.LoadCollection(o => o.Relationships).FirstOrDefault(o => o.TargetEntityKey == data.Key && o.RelationshipTypeKey == MdmConstants.MasterRecordOfTruthRelationship);
            if (rotRel == null)
            {
                retVal.AddLast(new EntityRelationship(MdmConstants.MasterRecordOfTruthRelationship, data.Key) { SourceEntityKey = master.Key });
            }
            else if (rotRel.SourceEntityKey != master.Key || rotRel.TargetEntityKey != data.Key) // ROT rel has changed
            {
                rotRel.BatchOperation = BatchOperationType.Delete;
                retVal.AddLast(new EntityRelationship(MdmConstants.MasterRecordOfTruthRelationship, data.Key) { SourceEntityKey = master.Key });
            }

            // Persist master in the transaction?
            if (!context.Any(r => r.Key == master.Key))
            {
                retVal.AddFirst(master);
            }
            if (!context.Any(r => r.Key == data.Key))
            {
                retVal.AddFirst(data);
            }

            return context;
        }

        /// <summary>
        /// Save local
        /// </summary>
        public override IEnumerable<IdentifiedData> MdmTxSaveLocal(TModel data, IEnumerable<IdentifiedData> context)
        {
            // Validate that we can store this in context
            data.Tags.RemoveAll(t => t.TagKey == MdmConstants.MdmTypeTag);

            // First, we want to perform a match
            var matchInstructions = this.MdmTxMatchMasters(data, context).ToArray();

            // Persist master in the transaction?
            if (!context.Any(r => r.Key == data.Key))
            {
                // we need to remove any MDM relationships from the object since they'll be in the tx
                data.Relationships.RemoveAll(o => o.RelationshipTypeKey == MdmConstants.MasterRecordRelationship ||
                    o.RelationshipTypeKey == MdmConstants.MasterRecordOfTruthRelationship ||
                    o.RelationshipTypeKey == MdmConstants.CandidateLocalRelationship ||
                    o.RelationshipTypeKey == MdmConstants.IgnoreCandidateRelationship);
                // Add them from the match instructions
                data.Relationships.AddRange(matchInstructions.OfType<EntityRelationship>().Where(o => o.SourceEntityKey == data.Key));

                yield return data;
            }

            foreach (var itm in context)
            {
                yield return itm;
            }

            // Match instructions
            foreach (var rv in matchInstructions)
            {
                yield return rv;
            }
        }

        /// <summary>
        /// Match masters
        /// </summary>
        /// <remarks>
        /// This procedure will reach out to the matching engine configured and will perform
        /// matching. This matching is done via identifier or fuzzy match. The function will
        /// then prepare a series of steps which need to be performed so that the persistence
        /// layer can update the relationships to match the master.
        ///
        /// If <paramref name="context"/> is passed, it indicates that the match is happening in the context
        /// of a transaction and that the <paramref name="context"/> data should be taken into consideration.
        ///
        /// The <paramref name="context"/> are not add back into the result.
        /// </remarks>
        public override IEnumerable<IdentifiedData> MdmTxMatchMasters(TModel local, IEnumerable<IdentifiedData> context)
        {
            // If the LOCAL is a ROT then don't match them
            if (local.DeterminerConceptKey == MdmConstants.RecordOfTruthDeterminer)
            {
                yield break;
            }

            // Return value
            LinkedList<IdentifiedData> retVal = new LinkedList<IdentifiedData>();
            bool rematchMaster = false;

            var existingMasterRel = this.GetMasterRelationshipFor(local, context);
            if (existingMasterRel != null)
            {
                if (existingMasterRel.BatchOperation == BatchOperationType.Delete)
                {
                    existingMasterRel = null; // it is being removed
                }
                else
                {
                    if (!existingMasterRel.Key.HasValue)
                    {
                        existingMasterRel = this.m_relationshipService.Query(o => o.SourceEntityKey == local.Key && o.TargetEntityKey == existingMasterRel.TargetEntityKey && o.RelationshipTypeKey == MdmConstants.MasterRecordRelationship, AuthenticationContext.SystemPrincipal).FirstOrDefault() ?? existingMasterRel;
                    }
                    retVal.AddLast(existingMasterRel);
                    rematchMaster = this.m_relationshipService.Count(r => r.TargetEntityKey == existingMasterRel.TargetEntityKey && r.SourceEntityKey != local.Key && r.RelationshipTypeKey == MdmConstants.MasterRecordRelationship && r.ObsoleteVersionSequenceId == null) > 0; // we'll need to rematch

                    // Remove any references to MDM controlled objects in the actual object itself - they'll be used in the TX bundle
                    local.Relationships.RemoveAll(o => o.RelationshipTypeKey == MdmConstants.MasterRecordRelationship ||
                        o.RelationshipTypeKey == MdmConstants.CandidateLocalRelationship ||
                        o.RelationshipTypeKey == MdmConstants.OriginalMasterRelationship);
                }
            }

            // Get the ignore list
            // We ignore any candidate where:
            // TODO: Ensure that this works with the new persistence layer
            // 1. The LOCAL under consideration has an explicit ignore key to a MASTER, or
<<<<<<< HEAD
            IQueryResultSet<EntityRelationship> ignoreSet = this.m_relationshipService.Query(o => o.SourceEntityKey == local.Key && o.RelationshipTypeKey == MdmConstants.IgnoreCandidateRelationship, AuthenticationContext.SystemPrincipal);
=======
            var ignoreList = this.m_relationshipService.Query(o => o.SourceEntityKey == local.Key && o.RelationshipTypeKey == MdmConstants.IgnoreCandidateRelationship, AuthenticationContext.SystemPrincipal).Select(o => o.TargetEntityKey.Value)
                .Union(context.OfType<EntityRelationship>().Where(o => o.RelationshipTypeKey == MdmConstants.IgnoreCandidateRelationship && o.BatchOperation != BatchOperationType.Delete).Select(o => o.TargetEntityKey.Value));
>>>>>>> 04ce582c
            // 2. The LOCAL's MASTER is the target of an IGNORE of another local - then those LOCAL MASTERs are ignored or there is an ACTIVE CANDIDIATE
            ignoreSet = ignoreSet.Union(o => o.RelationshipTypeKey == MdmConstants.MasterRecordRelationship && o.SourceEntity.Relationships.Where(s => s.RelationshipTypeKey == MdmConstants.IgnoreCandidateRelationship || s.RelationshipTypeKey == MdmConstants.CandidateLocalRelationship).Any(s => s.TargetEntityKey == existingMasterRel.TargetEntityKey));
            var ignoreList = ignoreSet.Select(o => o.TargetEntityKey.Value);

            ignoreList = ignoreList.Union(context.OfType<EntityRelationship>().Where(o => o.RelationshipTypeKey == MdmConstants.IgnoreCandidateRelationship && o.BatchOperation != BatchOperationType.Delete).Select(o => o.TargetEntityKey.Value)).ToArray();

            // It may be possible the ignore was un-ignored
            ignoreList = ignoreList.Where(i => !context.OfType<EntityRelationship>().Any(c => c.RelationshipTypeKey == MdmConstants.IgnoreCandidateRelationship && c.TargetEntityKey == i && c.BatchOperation == BatchOperationType.Delete)).ToList();

            // Existing probable links and set them to obsolete for now
            var existingCandidates = this.m_relationshipService.Query(o => o.SourceEntityKey == local.Key && o.RelationshipTypeKey == MdmConstants.CandidateLocalRelationship, AuthenticationContext.SystemPrincipal);
            foreach (var pl in existingCandidates)
            {
                pl.BatchOperation = BatchOperationType.Delete;
                retVal.AddLast(pl);
            }

            // Match configuration
            // TODO: Emit logs
            foreach (var cnf in this.m_matchingConfigurationService.Configurations.Where(o => o.AppliesTo.Contains(typeof(TModel)) && o.Metadata.State == MatchConfigurationStatus.Active))
            {
                // Get a list of match results
                var matchResults = this.m_matchingService.Match<TModel>(local, cnf.Id, ignoreList.ToArray());

                bool autoLink = cnf.Metadata.Tags.TryGetValue(MdmConstants.AutoLinkSetting, out string autoLinkValue) && Boolean.Parse(autoLinkValue);

                // Group the match results by their outcome
                var matchResultGrouping = matchResults
                    .Where(o => o.Record.Key != local.Key) // cannot match with itself
                    .Select(o => new MasterMatch(this.GetMasterFor(o.Record, context).Key.Value, o))
                    .GroupBy(o => o.MatchResult.Classification)
                    .ToDictionary(o => o.Key, o => o.Distinct());

                // Ensure we have both match and nonmatch
                if (!matchResultGrouping.ContainsKey(RecordMatchClassification.Match))
                {
                    matchResultGrouping.Add(RecordMatchClassification.Match, new MasterMatch[0]);
                }
                if (!matchResultGrouping.ContainsKey(RecordMatchClassification.Probable))
                {
                    matchResultGrouping.Add(RecordMatchClassification.Probable, new MasterMatch[0]);
                }
                matchResultGrouping.Remove(RecordMatchClassification.NonMatch);

                // IF MATCHES.COUNT == 1 AND AUTOLINK = TRUE
                if (matchResultGrouping[RecordMatchClassification.Match].Count() == 1 &&
                    autoLink)
                {
                    var matchedMaster = matchResultGrouping[RecordMatchClassification.Match].Single();
                    if (existingMasterRel == null) // There is no master, so we can just like create one
                    {
                        retVal.AddLast(new EntityRelationship(MdmConstants.MasterRecordRelationship, local.Key, matchedMaster.Master, MdmConstants.AutomagicClassification)
                        {
                            Strength = matchedMaster.MatchResult.Strength,
                            BatchOperation = BatchOperationType.InsertOrUpdate
                        }
                        );
                    }
                    // The matching engine wants to change the master link
                    else if (matchedMaster.Master != existingMasterRel.TargetEntityKey)
                    {
                        // Old master was verified, so we don't touch it we just suggest a link
                        if (existingMasterRel.ClassificationKey == MdmConstants.VerifiedClassification)
                        {
                            rematchMaster = false;
                            retVal.AddLast(new EntityRelationship(MdmConstants.CandidateLocalRelationship, local.Key, matchedMaster.Master, MdmConstants.AutomagicClassification)
                            {
                                Strength = matchedMaster.MatchResult.Strength,
                                BatchOperation = BatchOperationType.InsertOrUpdate
                            });
                        }
                        else // old master was not verified, so we re-link
                        {
                            var mdmMatchInstructions = this.MdmTxMasterLink(matchedMaster.Master, local.Key.Value, context.Union(retVal), false);
                            foreach (var itm in mdmMatchInstructions)
                            {
                                retVal.AddLast(itm);
                                if (itm.SemanticEquals(existingMasterRel))
                                {
                                    existingMasterRel.SemanticCopy(itm);
                                }
                            }
                        }
                    }
                    else
                    {
                        rematchMaster = false; // same master so no need to rematch
                    }
                }
                // IF MATCHES.COUNT > 1 OR AUTOLINK = FALSE
                else if (!autoLink || matchResultGrouping[RecordMatchClassification.Match].Count() > 1)
                {
                    // Create as candidates for non-existing master
                    var nonMasterLinks = matchResultGrouping[RecordMatchClassification.Match].Where(o => o.Master != existingMasterRel?.TargetEntityKey);
                    foreach (var nml in nonMasterLinks)
                    {
                        retVal.AddLast(new EntityRelationship(MdmConstants.CandidateLocalRelationship, local.Key, nml.Master, MdmConstants.AutomagicClassification) { Strength = nml.MatchResult.Strength, BatchOperation = BatchOperationType.Insert });
                    }
                }

                // Candidate matches
                var nonMasterCandidates = matchResultGrouping[RecordMatchClassification.Probable].Where(o => o.Master != existingMasterRel?.TargetEntityKey);
                foreach (var nmc in nonMasterCandidates)
                {
                    retVal.AddLast(new EntityRelationship(MdmConstants.CandidateLocalRelationship, local.Key, nmc.Master, MdmConstants.AutomagicClassification) { Strength = nmc.MatchResult.Strength, BatchOperation = BatchOperationType.Insert });
                }
            }

            // Is the existing master rel still in place?
            if (rematchMaster)
            {
                var masterDetail = this.MdmGet(existingMasterRel.TargetEntityKey.Value).Synthesize(AuthenticationContext.SystemPrincipal) as TModel;
                var bestMatch = this.m_matchingConfigurationService.Configurations.Where(o => o.AppliesTo.Contains(typeof(TModel)) && o.Metadata.State == MatchConfigurationStatus.Active).SelectMany(c => this.m_matchingService.Classify(local, new TModel[] { masterDetail }, c.Id)).OrderByDescending(o => o.Classification).FirstOrDefault();
                switch (bestMatch.Classification)
                // No longer a match
                {
                    case RecordMatchClassification.Probable:
                        // Is the existing "VERIFIED"
                        if (existingMasterRel.ClassificationKey == MdmConstants.VerifiedClassification)
                        {
                            // This means that other records on the existing master are "evicted" if they're not verified
                            var nonVerifiedLocals = this.m_relationshipService.Query(o => o.ClassificationKey != MdmConstants.VerifiedClassification && o.RelationshipTypeKey == MdmConstants.MasterRecordRelationship && o.TargetEntityKey == masterDetail.Key && o.ObsoleteVersionSequenceId == null, AuthenticationContext.SystemPrincipal);
                            Entity newMaster = null;
                            foreach (var oldLocal in nonVerifiedLocals)
                            {
                                if (newMaster == null)
                                {
                                    newMaster = (Entity)this.EstablishMasterFor((TModel)oldLocal.LoadProperty(o => o.SourceEntity));
                                    newMaster.BatchOperation = BatchOperationType.Insert;
                                    yield return newMaster;
                                }
                                oldLocal.BatchOperation = BatchOperationType.Delete;
                                yield return oldLocal;
                                yield return new EntityRelationship(MdmConstants.OriginalMasterRelationship, oldLocal.SourceEntityKey, oldLocal.TargetEntityKey, MdmConstants.AutomagicClassification)
                                {
                                    BatchOperation = BatchOperationType.Insert
                                };
                                yield return new EntityRelationship(MdmConstants.MasterRecordRelationship, oldLocal.SourceEntityKey, newMaster.Key, MdmConstants.AutomagicClassification)
                                {
                                    BatchOperation = BatchOperationType.Insert
                                };
                            }
                        }
                        else
                        {
                            existingMasterRel.BatchOperation = BatchOperationType.Delete;
                            retVal.AddLast(new EntityRelationship(MdmConstants.CandidateLocalRelationship, local.Key, existingMasterRel.TargetEntityKey, MdmConstants.AutomagicClassification) { Strength = bestMatch.Strength, BatchOperation = BatchOperationType.Insert });
                            retVal.AddLast(new EntityRelationship(MdmConstants.OriginalMasterRelationship, local.Key, existingMasterRel.TargetEntityKey, MdmConstants.AutomagicClassification) { Strength = bestMatch.Strength, BatchOperation = BatchOperationType.Insert });
                        }
                        break;

                    case RecordMatchClassification.NonMatch:
                        existingMasterRel.BatchOperation = BatchOperationType.Delete;
                        retVal.AddLast(new EntityRelationship(MdmConstants.OriginalMasterRelationship, local.Key, existingMasterRel.TargetEntityKey, MdmConstants.AutomagicClassification) { Strength = bestMatch.Strength });
                        break;

                    case RecordMatchClassification.Match:
                        break;
                }
            }

            // Is there no master link?
            if (!retVal.OfType<EntityRelationship>().Any(r => r.RelationshipTypeKey == MdmConstants.MasterRecordRelationship && r.ObsoleteVersionSequenceId == null && r.BatchOperation != BatchOperationType.Delete))
            {
                // Return a master at the top of the return list
                yield return this.EstablishMasterFor(local);
                retVal.AddLast(local.Relationships.SingleOrDefault(o => o.RelationshipTypeKey == MdmConstants.MasterRecordRelationship));
                retVal.Last().BatchOperation = BatchOperationType.Insert;
            }

            // Clean up entities by their target so that :
            // 1. Only one relationship between LOCAL and TARGET exist
            // 2. The most strong link is the persisted link
            // 3. If an obsolete was overwritten it is taken as the
            // We do this so the database doesn't become overwhelmed with churn from relationships being rewritten
            foreach (var res in retVal.OfType<EntityRelationship>().GroupBy(o => o.TargetEntityKey))
            {
                // Definite matches to master which are not to be deleted
                var masterRelationships = res.Where(o => o.RelationshipTypeKey == MdmConstants.MasterRecordRelationship).OrderByDescending(o => o.Strength);
                var candidateRelationships = res.Where(o => o.RelationshipTypeKey == MdmConstants.CandidateLocalRelationship).OrderByDescending(o => o.Strength);
                var originalRelationships = res.Where(o => o.RelationshipTypeKey == MdmConstants.OriginalMasterRelationship).OrderByDescending(o => o.Strength);

                // If all the master relationships between source and target are to be removed so remove it
                if (masterRelationships.Any() && masterRelationships.All(o => o.ObsoleteVersionSequenceId.HasValue || o.BatchOperation == BatchOperationType.Delete))
                {
                    yield return masterRelationships.First(); // Return
                    if (originalRelationships.Any()) // There is an original relationship so send that back
                        yield return originalRelationships.First();
                    if (candidateRelationships.Any(r => !r.ObsoleteVersionSequenceId.HasValue)) // There is a candidate which is active so send that back
                        yield return candidateRelationships.FirstOrDefault(o => !o.ObsoleteVersionSequenceId.HasValue);
                }
                // There is a master to be deleted but not all of them (i.e. there is an active one between L and M)
                // so we just want to keep the current active
                else if (masterRelationships.Any(o => o.ObsoleteVersionSequenceId.HasValue || o.BatchOperation == BatchOperationType.Delete) && masterRelationships.Any(o => !o.ObsoleteVersionSequenceId.HasValue || o.BatchOperation != BatchOperationType.Delete))
                {
                    var masterRel = masterRelationships.First(o => o.ObsoleteVersionSequenceId.HasValue);
                    masterRel.ObsoleteVersionSequenceId = null; // Don't delete it
                    masterRel.BatchOperation = BatchOperationType.Update;
                    masterRel.Strength = masterRelationships.First(o => !o.ObsoleteVersionSequenceId.HasValue).Strength;
                    yield return masterRel;
                }
                else if (masterRelationships.Any(o => !o.ObsoleteVersionSequenceId.HasValue || o.BatchOperation != BatchOperationType.Delete)) // There's a master relationship which is new and not to be deleted
                {
                    yield return masterRelationships.First();
                    if (candidateRelationships.Any(r => r.ObsoleteVersionSequenceId.HasValue || r.BatchOperation == BatchOperationType.Delete)) // There is a candidate
<<<<<<< HEAD
                        yield return candidateRelationships.FirstOrDefault(o => o.ObsoleteVersionSequenceId.HasValue);
=======
                        yield return candidateRelationships.FirstOrDefault(o => o.ObsoleteVersionSequenceId.HasValue || o.BatchOperation == BatchOperationType.Delete);
>>>>>>> 04ce582c
                }
                // If there is a candidate that is marked as to be deleted
                // but another which is not - we take the candidate with a current
                // key and update the strength (i.e. the candidate still is valid)
                else if (candidateRelationships.Any(r => r.ObsoleteVersionSequenceId.HasValue || r.BatchOperation == BatchOperationType.Delete) && !candidateRelationships.All(r => r.ObsoleteVersionSequenceId.HasValue || r.BatchOperation == BatchOperationType.Delete))
                {
                    var existingRel = candidateRelationships.FirstOrDefault(o => o.ObsoleteVersionSequenceId.HasValue || o.BatchOperation == BatchOperationType.Delete); // the obsoleted one already exists in DB
                    existingRel.Strength = candidateRelationships.First().Strength;
                    existingRel.ObsoleteVersionSequenceId = null;
                    existingRel.BatchOperation = BatchOperationType.Update;
                    yield return existingRel;
                }
                else if (candidateRelationships.Any())
                {
                    yield return candidateRelationships.FirstOrDefault(); // Most strong link
                }

                // Other relationship types
                foreach (var otherRel in res.Where(o => MdmConstants.MasterRecordRelationship != o.RelationshipTypeKey && MdmConstants.CandidateLocalRelationship != o.RelationshipTypeKey && MdmConstants.OriginalMasterRelationship != o.RelationshipTypeKey))
                {
                    yield return otherRel;
                }
            }

            // return non-er relationships
            foreach (var itm in retVal)
            {
                if (!(itm is EntityRelationship))
                {
                    yield return itm;
                }
            }
        }

        /// <summary>
        /// Perform necessary steps to link <paramref name="masterKey"/> and <paramref name="localKey"/> as a master
        /// </summary>
        public override IEnumerable<IdentifiedData> MdmTxMasterLink(Guid masterKey, Guid localKey, IEnumerable<IdentifiedData> context, bool verified)
        {
            if (this.IsMaster(masterKey))
            {
                if (this.IsMaster(localKey))
                {
                    throw new InvalidOperationException("Cannot link MASTER to MASTER");
                }

                var existingRelationship = this.GetMasterRelationshipFor(localKey, context);

                // Obsolete the existing
                if (existingRelationship != null)
                {
                    if (existingRelationship.TargetEntityKey != masterKey)
                    {
                        existingRelationship.BatchOperation = BatchOperationType.Delete;
                        yield return existingRelationship;
                        if (!verified) // store link to original
                        {
                            yield return new EntityRelationship(MdmConstants.OriginalMasterRelationship, localKey, existingRelationship.TargetEntityKey, existingRelationship.ClassificationKey)
                            {
                                BatchOperation = BatchOperationType.Insert
                            };
                        }

                        // Recheck the original master for any other links
                        var dbRels = this.m_relationshipService.Count(r => r.RelationshipTypeKey == MdmConstants.MasterRecordRelationship && r.TargetEntityKey == existingRelationship.TargetEntityKey && r.SourceEntityKey != localKey && r.ObsoleteVersionSequenceId == null) +
                            context.OfType<EntityRelationship>().Count(r => r.RelationshipTypeKey == MdmConstants.MasterRecordRelationship && r.TargetEntityKey == existingRelationship.TargetEntityKey && r.SourceEntityKey != localKey && r.ObsoleteVersionSequenceId == null);
                        if (dbRels == 0)
                        {
                            var oldMasterRec = context.OfType<Entity>().FirstOrDefault(o => o.Key == existingRelationship.TargetEntityKey) ??
                                this.GetRaw(existingRelationship.TargetEntityKey.Value) as Entity;
                            oldMasterRec.StatusConceptKey = StatusKeys.Inactive;
                            oldMasterRec.BatchOperation = BatchOperationType.Update;
                            yield return oldMasterRec;
                            yield return new EntityRelationship(EntityRelationshipTypeKeys.Replaces, masterKey, oldMasterRec.Key, MdmConstants.SystemClassification)
                            {
                                BatchOperation = BatchOperationType.Insert
                            };
                        }
                    }
                    else
                    {
                        if (existingRelationship.ClassificationKey == MdmConstants.AutomagicClassification && verified)
                        {
                            existingRelationship.BatchOperation = BatchOperationType.Update;
                            existingRelationship.ClassificationKey = MdmConstants.VerifiedClassification;
                        }
                        yield return existingRelationship;
                        yield break;
                    }
                }

                // Is there an existing candidate link between the two ? If so resolve that
                var existingCandidateRel = this.m_relationshipService.Query(o => o.RelationshipTypeKey == MdmConstants.CandidateLocalRelationship && o.SourceEntityKey == localKey && o.TargetEntityKey == masterKey && o.ObsoleteVersionSequenceId == null, 0, 1, out _, AuthenticationContext.SystemPrincipal).FirstOrDefault();
                if (existingCandidateRel != null)
                {
                    existingCandidateRel.BatchOperation = BatchOperationType.Delete;
                    yield return existingCandidateRel;
                }

                yield return new EntityRelationship(MdmConstants.MasterRecordRelationship, localKey, masterKey, verified ? MdmConstants.VerifiedClassification : existingRelationship.ClassificationKey)
                {
                    BatchOperation = BatchOperationType.Insert
                };
            }
            else
            {
                if (!this.IsMaster(localKey))
                {
                    throw new InvalidOperationException("Cannot link LOCAL to non-MASTER");
                }

                // User had the rel backwards
                foreach (var itm in this.MdmTxMasterLink(localKey, masterKey, context, verified))
                    yield return itm;
            }
        }

        /// <summary>
        /// Unlink a previously established link
        /// </summary>
        public override IEnumerable<IdentifiedData> MdmTxMasterUnlink(Guid fromKey, Guid toKey, IEnumerable<IdentifiedData> context)
        {
            if (context == null)
            {
                context = new IdentifiedData[0]; // revent nre
            }

            if (this.IsMaster(fromKey))
            {
                var existingRelationship = this.GetMasterRelationshipFor(toKey, null);
                if (existingRelationship == null || existingRelationship.TargetEntityKey != fromKey)
                {
                    throw new InvalidOperationException($"Cannot unlink {toKey} from {fromKey} as MDM relationship in place is between {existingRelationship.SourceEntityKey} and {existingRelationship.TargetEntityKey}");
                }

                // First, add an ignore instruction
                existingRelationship.BatchOperation = BatchOperationType.Delete;
                yield return existingRelationship;

                // Next we we add an ignore
                var ignoreRelationship = new EntityRelationship(MdmConstants.IgnoreCandidateRelationship, existingRelationship.HolderKey, existingRelationship.TargetEntityKey, MdmConstants.VerifiedClassification);
                yield return ignoreRelationship;

                var local = (TModel)existingRelationship.LoadProperty(o => o.SourceEntity);
                // Remove the relationship from the local copy
                local.LoadCollection(o => o.Relationships);
                local.Relationships.RemoveAll(o => o.RelationshipTypeKey == MdmConstants.MasterRecordRelationship);

                // Next, establsh a new MDM master
                foreach (var itm in this.MdmTxMatchMasters(local, new IdentifiedData[] { existingRelationship, ignoreRelationship }))
                {
                    yield return itm;
                }
            }
            else if (this.IsMaster(toKey))
            {
                foreach (var itm in this.MdmTxMasterUnlink(toKey, fromKey, context))
                    yield return itm;
            }
        }

        /// <summary>
        /// Create transaction instructions to ignore future matches between <paramref name="hostKey"/> and <paramref name="ignoreKey"/>
        /// </summary>
        public override IEnumerable<IdentifiedData> MdmTxIgnoreCandidateMatch(Guid hostKey, Guid ignoreKey, IEnumerable<IdentifiedData> context)
        {
            if (this.IsMaster(hostKey))
            {
                // Remove the candidate link
                var candidateLink = this.GetCandidateLocals(hostKey)
                    .FirstOrDefault(o => o.SourceEntityKey == ignoreKey) as EntityRelationship;
                if (candidateLink != null)
                {
                    this.m_traceSource.TraceUntestedWarning();
                    candidateLink.BatchOperation = BatchOperationType.Delete;
                    yield return candidateLink;
                }
                yield return new EntityRelationship()
                {
                    BatchOperation = BatchOperationType.Insert,
                    SourceEntityKey = ignoreKey,
                    TargetEntityKey = hostKey,
                    ClassificationKey = MdmConstants.VerifiedClassification,
                    RelationshipTypeKey = MdmConstants.IgnoreCandidateRelationship
                };

                /**
                 * Not needed since detect only now uses ONE WAY matching
                // Add reverse ignores on the master
                // This covers A(LOC)--[IGNORE]-->B(MAS) however if that is true then
                // B(LOC)--[IGNORE]-->A(MAS)
                var existingIgnoreMaster = this.GetMasterRelationshipFor(ignoreKey, context);
                var otherHostLocals = this.GetAssociatedLocals(hostKey);
                // Get all candidate locals for the ignore master
                foreach (var reverseCandidate in this.GetCandidateLocals(existingIgnoreMaster.TargetEntityKey.Value).OfType<EntityRelationship>())
                {
                    // Were any of those reverse candidates in the host locals?
                    if (otherHostLocals.Any(l => l.SourceEntityKey == reverseCandidate.SourceEntityKey))
                    {
                        reverseCandidate.BatchOperation = BatchOperationType.Obsolete;
                        yield return new EntityRelationship()
                        {
                            BatchOperation = BatchOperationType.Insert,
                            SourceEntityKey = reverseCandidate.SourceEntityKey,
                            TargetEntityKey = reverseCandidate.TargetEntityKey,
                            Classification = MdmConstants.AutomagicClassification,
                            RelationshipTypeKey = MdmConstants.IgnoreCandidateRelationship
                        }
                    }
                }
                */
            }
            else if (this.IsMaster(ignoreKey))
            {
                foreach (var itm in this.MdmTxIgnoreCandidateMatch(ignoreKey, hostKey, context))
                {
                    yield return itm;
                }
            }
        }

        /// <summary>
        /// Gets the local associations (the locals) attached to the master key
        /// </summary>
        public override IQueryResultSet<ITargetedAssociation> GetAssociatedLocals(Guid masterKey)
        {
            return this.m_relationshipService
                .Query(o => o.TargetEntityKey == masterKey && o.RelationshipTypeKey == MdmConstants.MasterRecordRelationship && o.ObsoleteVersionSequenceId == null, AuthenticationContext.SystemPrincipal)
                .TransformResultSet<EntityRelationship, ITargetedAssociation>();
        }

        /// <summary>
        /// Gets the candidate locals of a specified master
        /// </summary>
        /// <param name="masterKey">The master key to fetch</param>
        /// <returns>The candidate locals which have not been established</returns>
        public override IQueryResultSet<ITargetedAssociation> GetCandidateLocals(Guid masterKey)
        {
            return this.m_relationshipService
                .Query(o => o.TargetEntityKey == masterKey && o.RelationshipTypeKey == MdmConstants.CandidateLocalRelationship && o.ObsoleteVersionSequenceId == null, AuthenticationContext.SystemPrincipal)
                .TransformResultSet<EntityRelationship, ITargetedAssociation>();
        }

        /// <summary>
        /// Get all candidates which should be ignored
        /// </summary>
        public override IQueryResultSet<ITargetedAssociation> GetIgnoredCandidateLocals(Guid masterKey)
        {
            return this.m_relationshipService
                .Query(o => o.TargetEntityKey == masterKey && o.RelationshipTypeKey == MdmConstants.IgnoreCandidateRelationship && o.ObsoleteVersionSequenceId == null, AuthenticationContext.SystemPrincipal)
                .TransformResultSet<EntityRelationship, ITargetedAssociation>();
        }

        /// <summary>
        /// Get all candidate locals
        /// </summary>
        public override IQueryResultSet<ITargetedAssociation> GetAllMdmCandidateLocals()
        {
            return this.m_relationshipService
                .Query(o => o.RelationshipTypeKey == MdmConstants.CandidateLocalRelationship && o.ObsoleteVersionSequenceId == null, AuthenticationContext.SystemPrincipal)
                .TransformResultSet<EntityRelationship, ITargetedAssociation>();
        }

        /// <summary>
        /// Get the master construct record for <paramref name="masterKey"/>
        /// </summary>
        public override IMdmMaster GetMasterFor(Guid masterKey)
        {
            var masterEntity = this.m_entityPersistenceService.Get(masterKey, null, AuthenticationContext.SystemPrincipal) as Entity;
            if (masterEntity.ClassConceptKey == MdmConstants.MasterRecordClassification)
            {
                return new EntityMaster<TModel>(masterEntity);
            }
            else
            {
                // This is a local find the master
                masterEntity = this.GetMasterRelationshipFor((TModel)masterEntity, null).LoadProperty(o => o.TargetEntity);
                return new EntityMaster<TModel>(masterEntity);
            }
        }

        /// <summary>
        /// Get candidate master established for this local
        /// </summary>
        public override IQueryResultSet<ITargetedAssociation> GetEstablishedCandidateMasters(Guid localKey)
        {
            return this.m_relationshipService
                .Query(o => o.SourceEntityKey == localKey && o.RelationshipTypeKey == MdmConstants.CandidateLocalRelationship && o.ObsoleteVersionSequenceId == null, AuthenticationContext.SystemPrincipal)
                .TransformResultSet<EntityRelationship, ITargetedAssociation>();
        }

        /// <summary>
        /// Get all ignored masters
        /// </summary>
        public override IQueryResultSet<ITargetedAssociation> GetIgnoredMasters(Guid localKey)
        {
            return this.m_relationshipService
                .Query(o => o.SourceEntityKey == localKey && o.RelationshipTypeKey == MdmConstants.IgnoreCandidateRelationship && o.ObsoleteVersionSequenceId == null, AuthenticationContext.SystemPrincipal)
                .TransformResultSet<EntityRelationship, ITargetedAssociation>();
        }

        /// <summary>
        /// Create transaction instructiosn to merge <paramref name="victimKey"/> into <paramref name="survivorKey"/>
        /// </summary>
        public override IEnumerable<IdentifiedData> MdmTxMergeMasters(Guid survivorKey, Guid victimKey, IEnumerable<IdentifiedData> context)
        {
            // First enusre validate state
            if (!this.IsMaster(survivorKey) || !this.IsMaster(victimKey))
            {
                throw new InvalidOperationException($"Both {survivorKey} and {victimKey} must be MASTER");
            }

            // First we obsolete the old
            var survivorData = this.GetRaw(survivorKey) as Entity;
            var victimData = this.GetRaw(victimKey) as Entity;
            victimData.StatusConceptKey = StatusKeys.Obsolete; // The MERGE indicates the OLD data is OBSOLETE (i.e. no longer accurate)
            yield return victimData;

            // Associated locals for the victim are mapped
            foreach (var rel in this.GetAssociatedLocals(victimKey).OfType<EntityRelationship>())
            {
                rel.BatchOperation = BatchOperationType.Delete;
                yield return rel;
                yield return new EntityRelationship(MdmConstants.MasterRecordRelationship, rel.SourceEntityKey, survivorKey, rel.ClassificationKey)
                {
                    Strength = rel.Strength
                };
            }

            // Associated candidates are mapped
            foreach (var rel in this.GetIgnoredCandidateLocals(victimKey).OfType<EntityRelationship>())
            {
                rel.BatchOperation = BatchOperationType.Delete;
                yield return rel;
                yield return new EntityRelationship(MdmConstants.IgnoreCandidateRelationship, rel.SourceEntityKey, survivorKey, rel.ClassificationKey);
            }

            // Associated matches are mapped
            foreach (var rel in this.GetCandidateLocals(victimKey).OfType<EntityRelationship>())
            {
                rel.BatchOperation = BatchOperationType.Delete;
                yield return rel;
                yield return new EntityRelationship(MdmConstants.CandidateLocalRelationship, rel.SourceEntityKey, survivorKey, rel.ClassificationKey);
            }

            // Identifiers for the victim are obsoleted and migrated
            foreach (var ident in victimData.LoadCollection(o => o.Identifiers).Where(o => !survivorData.LoadCollection(s => s.Identifiers).Any(s => !s.SemanticEquals(o))))
            {
                ident.BatchOperation = BatchOperationType.Delete;
                yield return ident;
                yield return new EntityIdentifier(ident.Authority, ident.Value)
                {
                    IssueDate = ident.IssueDate,
                    SourceEntityKey = survivorKey
                };
            }
        }

        /// <summary>
        /// Get all associations related to MDM
        /// </summary>
        public override IEnumerable<ITargetedAssociation> GetAllMdmAssociations(Guid localKey)
        {
            return
                this.m_relationshipService.Query(
                    o => (o.RelationshipTypeKey == MdmConstants.MasterRecordRelationship || o.RelationshipTypeKey == MdmConstants.OriginalMasterRelationship || o.RelationshipTypeKey == MdmConstants.CandidateLocalRelationship) && o.ObsoleteVersionSequenceId == null && o.SourceEntityKey == localKey, AuthenticationContext.SystemPrincipal)
                    .Union(this.m_relationshipService.Query(o => o.RelationshipTypeKey == MdmConstants.MasterRecordOfTruthRelationship && o.ObsoleteVersionSequenceId == null && o.TargetEntityKey == localKey, AuthenticationContext.SystemPrincipal))
                    .OfType<ITargetedAssociation>();
        }

        /// <summary>
        /// Given a master <paramref name="master"/> - detect LOCALs which could be candidates
        /// </summary>
        public override IEnumerable<IdentifiedData> MdmTxDetectCandidates(IdentifiedData master, List<IdentifiedData> context)
        {
            if (!this.IsMaster(master.Key.Value))
                throw new ArgumentException("MdmTxDetectCandidiates expects MASTER record");

            // Get the ignore list
            var ignoreList = this.m_relationshipService.Query(o => o.TargetEntityKey == master.Key && o.RelationshipTypeKey == MdmConstants.IgnoreCandidateRelationship, AuthenticationContext.SystemPrincipal).Select(o => this.GetMasterRelationshipFor(o.SourceEntityKey.Value, context).TargetEntityKey.Value);

            // iterate through configuration
            foreach (var config in this.m_matchingConfigurationService.Configurations.Where(o => o.AppliesTo.Contains(typeof(TModel)) && o.Metadata.State == MatchConfigurationStatus.Active))
            {
                // perform match
                var results = this.m_matchingService.Match(master, config.Id, ignoreList);

                // Return the results which are not the master
                foreach (var r in results.Where(r => r.Classification != RecordMatchClassification.NonMatch && r.Record.Key != master.Key))
                {
                    foreach (var local in this.GetAssociatedLocals(r.Record.Key.Value).OfType<EntityRelationship>())
                    {
                        var src = local.LoadProperty(o => o.SourceEntity);
                        if (src.DeterminerConceptKey != MdmConstants.RecordOfTruthDeterminer)
                        {
                            yield return new EntityRelationship(MdmConstants.CandidateLocalRelationship, local.SourceEntityKey, master.Key, MdmConstants.AutomagicClassification)
                            {
                                Strength = r.Strength
                            };
                        }
                    }
                }
            }
        }

        /// <summary>
        /// Un-ignore an ignore link
        /// </summary>
        public override IEnumerable<IdentifiedData> MdmTxUnIgnoreCandidateMatch(Guid hostKey, Guid ignoreKey, List<IdentifiedData> context)
        {
            // First
            if (this.IsMaster(hostKey))
            {
                // Locate the current ignore key
                var existingIgnoreKey = this.GetIgnoredCandidateLocals(hostKey)
                    .FirstOrDefault(t => t.SourceEntityKey == ignoreKey) as EntityRelationship;
                if (existingIgnoreKey == null)
                {
                    yield break; // no ignored anyways
                }

                // We delete the ignore
                existingIgnoreKey.BatchOperation = BatchOperationType.Delete;
                yield return existingIgnoreKey;

                // Next - we want to re-match
                foreach (var itm in this.MdmTxMatchMasters(existingIgnoreKey.LoadProperty(o => o.SourceEntity), context))
                {
                    yield return itm;
                }
            }
            else if (this.IsMaster(ignoreKey)) // reversed
            {
                foreach (var itm in this.MdmTxUnIgnoreCandidateMatch(ignoreKey, hostKey, context))
                    yield return itm;
            }
        }

        /// <summary>
        /// Create master container for the specified object
        /// </summary>
        public override IMdmMaster CreateMasterContainerForMasterEntity(IIdentifiedEntity masterObject) => new EntityMaster<TModel>(masterObject as TModel);
    }
}<|MERGE_RESOLUTION|>--- conflicted
+++ resolved
@@ -599,12 +599,7 @@
             // We ignore any candidate where:
             // TODO: Ensure that this works with the new persistence layer
             // 1. The LOCAL under consideration has an explicit ignore key to a MASTER, or
-<<<<<<< HEAD
             IQueryResultSet<EntityRelationship> ignoreSet = this.m_relationshipService.Query(o => o.SourceEntityKey == local.Key && o.RelationshipTypeKey == MdmConstants.IgnoreCandidateRelationship, AuthenticationContext.SystemPrincipal);
-=======
-            var ignoreList = this.m_relationshipService.Query(o => o.SourceEntityKey == local.Key && o.RelationshipTypeKey == MdmConstants.IgnoreCandidateRelationship, AuthenticationContext.SystemPrincipal).Select(o => o.TargetEntityKey.Value)
-                .Union(context.OfType<EntityRelationship>().Where(o => o.RelationshipTypeKey == MdmConstants.IgnoreCandidateRelationship && o.BatchOperation != BatchOperationType.Delete).Select(o => o.TargetEntityKey.Value));
->>>>>>> 04ce582c
             // 2. The LOCAL's MASTER is the target of an IGNORE of another local - then those LOCAL MASTERs are ignored or there is an ACTIVE CANDIDIATE
             ignoreSet = ignoreSet.Union(o => o.RelationshipTypeKey == MdmConstants.MasterRecordRelationship && o.SourceEntity.Relationships.Where(s => s.RelationshipTypeKey == MdmConstants.IgnoreCandidateRelationship || s.RelationshipTypeKey == MdmConstants.CandidateLocalRelationship).Any(s => s.TargetEntityKey == existingMasterRel.TargetEntityKey));
             var ignoreList = ignoreSet.Select(o => o.TargetEntityKey.Value);
@@ -810,11 +805,7 @@
                 {
                     yield return masterRelationships.First();
                     if (candidateRelationships.Any(r => r.ObsoleteVersionSequenceId.HasValue || r.BatchOperation == BatchOperationType.Delete)) // There is a candidate
-<<<<<<< HEAD
-                        yield return candidateRelationships.FirstOrDefault(o => o.ObsoleteVersionSequenceId.HasValue);
-=======
                         yield return candidateRelationships.FirstOrDefault(o => o.ObsoleteVersionSequenceId.HasValue || o.BatchOperation == BatchOperationType.Delete);
->>>>>>> 04ce582c
                 }
                 // If there is a candidate that is marked as to be deleted
                 // but another which is not - we take the candidate with a current
