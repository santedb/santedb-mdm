﻿/*
 * Copyright (C) 2021 - 2021, SanteSuite Inc. and the SanteSuite Contributors (See NOTICE.md for full copyright notices)
 * Copyright (C) 2019 - 2021, Fyfe Software Inc. and the SanteSuite Contributors
 * Portions Copyright (C) 2015-2018 Mohawk College of Applied Arts and Technology
 *
 * Licensed under the Apache License, Version 2.0 (the "License"); you
 * may not use this file except in compliance with the License. You may
 * obtain a copy of the License at
 *
 * http://www.apache.org/licenses/LICENSE-2.0
 *
 * Unless required by applicable law or agreed to in writing, software
 * distributed under the License is distributed on an "AS IS" BASIS, WITHOUT
 * WARRANTIES OR CONDITIONS OF ANY KIND, either express or implied. See the
 * License for the specific language governing permissions and limitations under
 * the License.
 *
 * User: fyfej
 * Date: 2021-8-5
 */

using SanteDB.Core;
using SanteDB.Core.BusinessRules;
using SanteDB.Core.Configuration;
using SanteDB.Core.Diagnostics;
using SanteDB.Core.Model;
using SanteDB.Core.Model.Acts;
using SanteDB.Core.Model.Constants;
using SanteDB.Core.Model.DataTypes;
using SanteDB.Core.Model.Entities;
using SanteDB.Core.Model.Interfaces;
using SanteDB.Core.Model.Query;
using SanteDB.Core.Model.Serialization;
using SanteDB.Core.Security;
using SanteDB.Core.Security.Claims;
using SanteDB.Core.Security.Principal;
using SanteDB.Core.Services;
using SanteDB.Core.Matching;
using SanteDB.Persistence.MDM.Exceptions;
using SanteDB.Persistence.MDM.Model;
using System;
using System.Collections.Generic;
using System.Linq;
using System.Linq.Expressions;
using System.Security.Principal;
using System.Text;

namespace SanteDB.Persistence.MDM.Services.Resources
{
    /// <summary>
    /// Data manager for MDM services for entities
    /// </summary>
    public class MdmEntityDataManager<TModel> : MdmDataManager<TModel>
        where TModel : Entity, new()
    {
        private readonly Guid[] m_mdmRelationshipTypes = new Guid[]
        {
            MdmConstants.MasterRecordRelationship,
            MdmConstants.CandidateLocalRelationship,
            MdmConstants.MasterRecordOfTruthRelationship
        };

        // Tracer
        private Tracer m_traceSource = new Tracer(MdmConstants.TraceSourceName);

        // Entity persistence serviuce
        private IDataPersistenceService<Entity> m_entityPersistenceService;

        // Persistence service
        private IDataPersistenceService<TModel> m_persistenceService;

        // Relationship service
        private IDataPersistenceService<EntityRelationship> m_relationshipService;

        // Matching service
        private IRecordMatchingService m_matchingService;

        // Matching configuration service
        private IRecordMatchingConfigurationService m_matchingConfigurationService;

        /// <summary>
        /// Create entity data manager
        /// </summary>
        public MdmEntityDataManager() : base(ApplicationServiceContext.Current.GetService<IDataPersistenceService<Entity>>() as IDataPersistenceService)
        {
            ModelSerializationBinder.RegisterModelType(typeof(EntityMaster<TModel>));
            ModelSerializationBinder.RegisterModelType($"{typeof(TModel).Name}Master", typeof(EntityMaster<TModel>));

            this.m_matchingConfigurationService = ApplicationServiceContext.Current.GetService<IRecordMatchingConfigurationService>(); ;
            this.m_entityPersistenceService = base.m_underlyingTypePersistence as IDataPersistenceService<Entity>;
            this.m_persistenceService = ApplicationServiceContext.Current.GetService<IDataPersistenceService<TModel>>();
            this.m_relationshipService = ApplicationServiceContext.Current.GetService<IDataPersistenceService<EntityRelationship>>();
            this.m_matchingService = ApplicationServiceContext.Current.GetService<IRecordMatchingService>();
        }

        /// <summary>
        /// Determine is the specified data is a master key
        /// </summary>
        public override bool IsMaster(Guid dataKey)
        {
            return this.m_entityPersistenceService.Get(dataKey, null, true, AuthenticationContext.SystemPrincipal)?.ClassConceptKey == MdmConstants.MasterRecordClassification;
        }

        /// <summary>
        /// Determine if the data provided is a master
        /// </summary>
        public override bool IsMaster(TModel entity)
        {
            if (entity == default(TModel))
            {
                throw new ArgumentNullException(nameof(entity), "Entity argument null");
            }
            if (entity.GetTag(MdmConstants.MdmTypeTag) == "M")
            {
                return true;
            }
            else if (entity.ClassConceptKey == MdmConstants.MasterRecordClassification)
            {
                return true;
            }
            else if (entity.Key.HasValue && !entity.ClassConceptKey.HasValue) // only the key
            {
                return this.m_entityPersistenceService.Get(entity.Key.Value, null, true, AuthenticationContext.SystemPrincipal)?.ClassConceptKey == MdmConstants.MasterRecordClassification;
            }
            return false;
        }

        /// <summary>
        /// Get local for specified object
        /// </summary>
        public override TModel GetLocalFor(Guid masterKey, IPrincipal principal)
        {
            IIdentity identity = null;
            if (principal is IClaimsPrincipal claimsPrincipal)
            {
                identity = claimsPrincipal?.Identities.OfType<IDeviceIdentity>().FirstOrDefault() as IIdentity ??
                            claimsPrincipal?.Identities.OfType<IApplicationIdentity>().FirstOrDefault() as IIdentity;
            }
            else
            {
                identity = principal.Identity;
            }

            TModel retVal = null;
            // Identity
            if (identity is IDeviceIdentity deviceIdentity)
                return this.m_persistenceService.Query(o => o.Relationships.Where(g => g.RelationshipTypeKey == MdmConstants.MasterRecordRelationship).Any(g => g.TargetEntityKey == masterKey) && o.CreatedBy.Device.Name == deviceIdentity.Name, 0, 1, out int tr, AuthenticationContext.SystemPrincipal).FirstOrDefault();
            else if (identity is IApplicationIdentity applicationIdentity)
                return this.m_persistenceService.Query(o => o.Relationships.Where(g => g.RelationshipTypeKey == MdmConstants.MasterRecordRelationship).Any(g => g.TargetEntityKey == masterKey) && o.CreatedBy.Application.Name == applicationIdentity.Name, 0, 1, out int tr, AuthenticationContext.SystemPrincipal).FirstOrDefault();
            else
                return null;
        }

        /// <summary>
        /// Create a new local record for <paramref name="masterRecord"/>
        /// </summary>
        public override TModel CreateLocalFor(TModel masterRecord)
        {
            var retVal = new TModel();
            retVal.SemanticCopy(masterRecord);
            retVal.SemanticCopy(masterRecord); // HACK: First pass sometimes misses data
            retVal.Key = Guid.NewGuid();
            retVal.VersionKey = Guid.NewGuid();
            retVal.Relationships.RemoveAll(o => o.RelationshipTypeKey == MdmConstants.MasterRecordRelationship || o.RelationshipTypeKey == MdmConstants.MasterRecordOfTruthRelationship);
            retVal.Relationships.Add(new EntityRelationship(MdmConstants.MasterRecordRelationship, masterRecord.Key)
            {
                SourceEntityKey = retVal.Key,
                ClassificationKey = MdmConstants.SystemClassification
            });
            // Rewrite all master relationships
            //retVal.Relationships.Where(o => o.SourceEntityKey == masterRecord.Key).ToList().ForEach(r => r.SourceEntityKey = retVal.Key);
            return retVal;
        }

        /// <summary>
        /// Promote to record of truth
        /// </summary>
        public override TModel PromoteRecordOfTruth(TModel local)
        {
            var master = (Entity)this.GetRawMaster(local);
            if (master == null)
            {
                throw new InvalidOperationException($"Cannot find Master for {local}");
            }
            local.DeterminerConceptKey = MdmConstants.RecordOfTruthDeterminer;

            var rotRelationship = local.LoadCollection(o => o.Relationships).FirstOrDefault(o => o.RelationshipTypeKey == MdmConstants.MasterRecordOfTruthRelationship) ??
                master.LoadCollection(o => o.Relationships).SingleOrDefault(o => o.RelationshipTypeKey == MdmConstants.MasterRecordOfTruthRelationship);

            if (rotRelationship == null)
            {
                rotRelationship = new EntityRelationship(MdmConstants.MasterRecordOfTruthRelationship, local.Key)
                {
                    SourceEntityKey = master.Key,
                    ClassificationKey = MdmConstants.VerifiedClassification
                };
                local.Relationships.Add(rotRelationship);
            }

            rotRelationship.SourceEntityKey = master.Key;
            return local;
        }

        /// <summary>
        /// Determine if the entity is already a ROT or wants to be
        /// </summary>
        public override bool IsRecordOfTruth(TModel entity)
        {
            if (entity.GetTag(MdmConstants.MdmTypeTag) == "T")
            {
                return true;
            }
            else if (entity.Key.HasValue)
            {
                return this.m_entityPersistenceService.Get(entity.Key.Value, null, true, AuthenticationContext.SystemPrincipal)?.DeterminerConceptKey == MdmConstants.RecordOfTruthDeterminer;
            }
            return false;
        }

        /// <summary>
        /// Get master for the specified object
        /// </summary>
        public override IdentifiedData GetRawMaster(TModel local)
        {
            return this.GetMasterFor(local, null);
        }

        /// <summary>
        /// Get master for specified object within a context
        /// </summary>
        public Entity GetMasterFor(TModel local, IEnumerable<IdentifiedData> context)
        {
            if (this.IsMaster(local))
            {
                return local;
            }
            else
            {
                var masRel = this.GetMasterRelationshipFor(local, context);
                if (masRel != null)
                {
                    return context?.OfType<Entity>().FirstOrDefault(o => o.Key == masRel.TargetEntityKey) ??
                        masRel.LoadProperty(o => o.TargetEntity);
                }
                else
                {
                    return null;
                }
            }
        }

        /// <summary>
        /// Get master relationship for specified local
        /// </summary>
        private EntityRelationship GetMasterRelationshipFor(Guid? localKey, IEnumerable<IdentifiedData> context)
        {
            if (!localKey.HasValue)
            {
                return null;
            }

            var masRel = context?.OfType<EntityRelationship>().FirstOrDefault(o => o.RelationshipTypeKey == MdmConstants.MasterRecordRelationship && o.SourceEntityKey == localKey);
            if (masRel != null)
            {
                return masRel;
            }
            else
            {
                return this.m_relationshipService.Query(o => o.RelationshipTypeKey == MdmConstants.MasterRecordRelationship && o.SourceEntityKey == localKey && o.ObsoleteVersionSequenceId == null, 0, 1, out int _, AuthenticationContext.SystemPrincipal).FirstOrDefault();
            }
        }

        /// <summary>
        /// Get master relationship for specified local
        /// </summary>
        private EntityRelationship GetMasterRelationshipFor(TModel local, IEnumerable<IdentifiedData> context)
        {
            return local.LoadCollection(o => o.Relationships).FirstOrDefault(o => o.RelationshipTypeKey == MdmConstants.MasterRecordRelationship)
                ?? this.GetMasterRelationshipFor(local.Key, context);
        }

        /// <summary>
        /// Extract relationships of note for the MDM layer
        /// </summary>
        public override IEnumerable<ISimpleAssociation> ExtractRelationships(TModel store)
        {
            var retVal = store.Relationships.Where(o => o.SourceEntityKey.HasValue && o.SourceEntityKey != store.Key).ToList();
            store.Relationships.RemoveAll(o => o.SourceEntityKey.HasValue && o.SourceEntityKey != store.Key);
            return retVal;
        }

        /// <summary>
        /// Refactor relationships
        /// </summary>
        public override void RefactorRelationships(List<IdentifiedData> item, Guid fromEntityKey, Guid toEntityKey)
        {
            foreach (var obj in item)
            {
                if (obj is Entity entity)
                {
                    entity.Relationships.Where(o => o.SourceEntityKey == fromEntityKey && !this.m_mdmRelationshipTypes.Contains(o.RelationshipTypeKey.GetValueOrDefault())).ToList().ForEach(o => o.SourceEntityKey = toEntityKey);
                    entity.Relationships.Where(o => o.TargetEntityKey == fromEntityKey && !this.m_mdmRelationshipTypes.Contains(o.RelationshipTypeKey.GetValueOrDefault())).ToList().ForEach(o => o.TargetEntityKey = toEntityKey);
                }
                else if (obj is Act act)
                {
                    act.Participations.Where(o => o.PlayerEntityKey == fromEntityKey).ToList().ForEach(o => o.PlayerEntityKey = toEntityKey);
                }
                else if (obj is ITargetedAssociation entityRelationship && !this.m_mdmRelationshipTypes.Contains(entityRelationship.AssociationTypeKey.GetValueOrDefault()))
                {
                    if (entityRelationship.SourceEntityKey == fromEntityKey)
                    {
                        entityRelationship.SourceEntityKey = toEntityKey;
                    }
                    if (entityRelationship.TargetEntityKey == fromEntityKey)
                    {
                        entityRelationship.TargetEntityKey = toEntityKey;
                    }
                }
            }
        }

        /// <summary>
        /// Validate the MDM state
        /// </summary>
        public override IEnumerable<DetectedIssue> ValidateMdmState(TModel data)
        {
            if (data.ClassConceptKey != MdmConstants.MasterRecordClassification)
            {
                if (data.LoadCollection(o => o.Relationships).Count(r => r.RelationshipTypeKey == MdmConstants.MasterRecordClassification && r.ObsoleteVersionSequenceId == null) != 1)
                {
                    yield return new DetectedIssue(DetectedIssuePriorityType.Error, "MDM-ORPHAN", $"{data} appears to be an MDM Orphan", DetectedIssueKeys.FormalConstraintIssue);
                }
            }
        }

        /// <summary>
        /// Synthesize the specified query
        /// </summary>
        public override IEnumerable<IMdmMaster> MdmQuery(NameValueCollection masterQuery, NameValueCollection localQuery, Guid? queryId, int offset, int? count, out int totalResults, IEnumerable<ModelSort<TModel>> orderBy)
        {
            var localEntityLinq = QueryExpressionParser.BuildLinqExpression<Entity>(localQuery, null, false);
            var newOrderBy = orderBy?.Select(o =>
            {
                var property = o.SortProperty.Body;
                while (!(property is MemberExpression))
                {
                    if (property is UnaryExpression ue)
                    {
                        property = ue.Operand;
                    }
                    else
                    {
                        throw new InvalidOperationException("Cannot map sort expression");
                    }
                }
                var newProperty = typeof(Entity).GetProperty((property as MemberExpression).Member.Name);
                if (newProperty != null)
                {
                    var newParm = Expression.Parameter(typeof(Entity));
                    return new ModelSort<Entity>(Expression.Lambda<Func<Entity, dynamic>>(Expression.Convert(Expression.MakeMemberAccess(newParm, newProperty), typeof(Object)), newParm), o.SortOrder);
                }
                else
                {
                    throw new InvalidOperationException($"When MDM is enabled, sorting by {property} is not permitted");
                }
            });

            // Try to do a linked query (unless the query is on a special local filter value)
            // TODO: Make it configurable which properties trigger a master query
            if (masterQuery.Any() && this.m_entityPersistenceService is IUnionQueryDataPersistenceService<Entity> unionQuery)
            {
                var masterLinq = QueryExpressionParser.BuildLinqExpression<Entity>(masterQuery, null, false);

                return unionQuery.Union(new Expression<Func<Entity, bool>>[] { localEntityLinq, masterLinq }, queryId.GetValueOrDefault(), offset, count, out totalResults, AuthenticationContext.SystemPrincipal, newOrderBy?.ToArray()).Select(this.Synthesize);
            }
            else if (this.m_entityPersistenceService is IStoredQueryDataPersistenceService<Entity> storedQuery)
            {
                return storedQuery.Query(localEntityLinq, queryId.GetValueOrDefault(), offset, count ?? 100, out totalResults, AuthenticationContext.SystemPrincipal, newOrderBy?.ToArray()).Select(this.Synthesize);
            }
            else
                return this.m_entityPersistenceService.Query(localEntityLinq, offset, count ?? 100, out totalResults, AuthenticationContext.SystemPrincipal, newOrderBy?.ToArray()).Select(this.Synthesize);
        }

        /// <summary>
        /// Synthesize a master
        /// </summary>
        private IMdmMaster Synthesize(Entity masterResult)
        {
            return new EntityMaster<TModel>(masterResult);
        }

        /// <summary>
        /// Get the master
        /// </summary>
        public override IMdmMaster MdmGet(Guid masterKey)
        {
            var master = this.m_entityPersistenceService.Get(masterKey, null, false, AuthenticationContext.SystemPrincipal);
            if (master != null)
            {
                return new EntityMaster<TModel>(master);
            }
            else
            {
                return null;
            }
        }

        /// <summary>
        /// Return true if <paramref name="principal"/> is the owner of <paramref name="data"/>
        /// </summary>
        public override bool IsOwner(TModel data, IPrincipal principal)
        {
            var provenanceApp = data.LoadProperty(o => o.CreatedBy)?.LoadProperty(o => o.Application);
            if (principal is IClaimsPrincipal claimsPrincipal)
            {
                var applicationPrincipal = claimsPrincipal.Identities.OfType<IApplicationIdentity>().SingleOrDefault();
                return provenanceApp.Name == applicationPrincipal.Name;
            }
            else
            {
                return provenanceApp.Name == principal.Identity.Name;
            }
        }

        /// <summary>
        /// Establish master for the specified object
        /// </summary>
        public override IdentifiedData EstablishMasterFor(TModel local)
        {
            var retVal = new EntityMaster<TModel>()
            {
                BatchOperation = BatchOperationType.Insert,
                Key = Guid.NewGuid(),
                VersionKey = null,
                CreatedByKey = Guid.Parse(AuthenticationContext.SystemApplicationSid),
                DeterminerConceptKey = DeterminerKeys.Specific,
                TypeConceptKey = local.ClassConceptKey
            };
            local.Relationships.Add(new EntityRelationship(MdmConstants.MasterRecordRelationship, local.Key, retVal.Key, MdmConstants.SystemClassification));
            return retVal;
        }

        /// <summary>
        /// Obsolete the specified object
        /// </summary>
        public override IEnumerable<IdentifiedData> MdmTxObsolete(TModel data, IEnumerable<IdentifiedData> context)
        {
            // First we get the master
            var master = (Entity)this.GetRawMaster(data);

            // How many other relationships are on this master which aren't us and active?
            // No other active?
            if (this.m_relationshipService.Count(o => o.TargetEntityKey != data.Key && o.RelationshipTypeKey == MdmConstants.MasterRecordRelationship && o.SourceEntityKey == master.Key && o.ObsoleteVersionSequenceId == null) == 0)
            {
                master.StatusConceptKey = StatusKeys.Obsolete;
                yield return master; // ensure master is obsoleted
            }
            data.StatusConceptKey = StatusKeys.Obsolete;
            yield return data; // ensure data is obsoleted
        }

        /// <summary>
        /// Save the record of truth
        /// </summary>
        public override IEnumerable<IdentifiedData> MdmTxSaveRecordOfTruth(TModel data, IEnumerable<IdentifiedData> context)
        {
            var retVal = new LinkedList<IdentifiedData>(context);

            // Ensure that data is appropriately valid for ROT
            if (data.GetTag(MdmConstants.MdmTypeTag) != "T")
            {
                data.AddTag(MdmConstants.MdmTypeTag, "T");
            }

            var master = this.GetMasterFor(data, context);
            if (master == null)
            {
                master = (Entity)this.EstablishMasterFor(data);
                retVal.AddLast(master);
            }

            // Ensure that ROT points to a master
            var rotRel = context.OfType<EntityRelationship>().FirstOrDefault(o => o.TargetEntityKey == data.Key && o.RelationshipTypeKey == MdmConstants.MasterRecordOfTruthRelationship) ??
                data.LoadCollection(o => o.Relationships).FirstOrDefault(o => o.TargetEntityKey == data.Key && o.RelationshipTypeKey == MdmConstants.MasterRecordOfTruthRelationship);
            if (rotRel == null)
            {
                retVal.AddLast(new EntityRelationship(MdmConstants.MasterRecordOfTruthRelationship, data.Key) { SourceEntityKey = master.Key });
            }
            else if (rotRel.SourceEntityKey != master.Key || rotRel.TargetEntityKey != data.Key) // ROT rel has changed
            {
                rotRel.BatchOperation = BatchOperationType.Obsolete;
                retVal.AddLast(new EntityRelationship(MdmConstants.MasterRecordOfTruthRelationship, data.Key) { SourceEntityKey = master.Key });
            }

            // Persist master in the transaction?
            if (!context.Any(r => r.Key == master.Key))
            {
                retVal.AddFirst(master);
            }
            if (!context.Any(r => r.Key == data.Key))
            {
                retVal.AddFirst(data);
            }

            return context;
        }

        /// <summary>
        /// Save local
        /// </summary>
        public override IEnumerable<IdentifiedData> MdmTxSaveLocal(TModel data, IEnumerable<IdentifiedData> context)
        {
            // Return value
            var retVal = new LinkedList<IdentifiedData>(context);

            // Validate that we can store this in context
            data.Tags.RemoveAll(t => t.TagKey == MdmConstants.MdmTypeTag);

            // First, we want to perform a match
            var matchInstructions = this.MdmTxMatchMasters(data, context).ToArray();

            // Persist master in the transaction?
            if (!context.Any(r => r.Key == data.Key))
            {
                retVal.AddFirst(data);

                // we need to remove any MDM relationships from the object since they'll be in the tx
                data.Relationships.RemoveAll(o => o.RelationshipTypeKey == MdmConstants.MasterRecordRelationship ||
                    o.RelationshipTypeKey == MdmConstants.MasterRecordOfTruthRelationship ||
                    o.RelationshipTypeKey == MdmConstants.CandidateLocalRelationship);
                // Add them from the match instructions
                data.Relationships.AddRange(matchInstructions.OfType<EntityRelationship>().Where(o => o.SourceEntityKey == data.Key));
            }

            // Match instructions
            foreach (var rv in matchInstructions)
            {
                retVal.AddLast(rv);
            }

            return retVal;
        }

        /// <summary>
        /// Match masters
        /// </summary>
        /// <remarks>
        /// This procedure will reach out to the matching engine configured and will perform
        /// matching. This matching is done via identifier or fuzzy match. The function will
        /// then prepare a series of steps which need to be performed so that the persistence
        /// layer can update the relationships to match the master.
        ///
        /// If <paramref name="context"/> is passed, it indicates that the match is happening in the context
        /// of a transaction and that the <paramref name="context"/> data should be taken into consideration.
        ///
        /// The <paramref name="context"/> are not add back into the result.
        /// </remarks>
        public override IEnumerable<IdentifiedData> MdmTxMatchMasters(TModel local, IEnumerable<IdentifiedData> context)
        {
            // Return value
            LinkedList<IdentifiedData> retVal = new LinkedList<IdentifiedData>();
            bool rematchMaster = false;

            this.m_traceSource.TraceInfo("Fetching MDM master relationship for {0}", local);
            var existingMasterRel = this.GetMasterRelationshipFor(local, context);
            if (existingMasterRel != null)
            {
                if (existingMasterRel.BatchOperation == BatchOperationType.Obsolete)
                {
                    existingMasterRel = null; // it is being removed
                }
                else
                {
                    if (!existingMasterRel.Key.HasValue)
                    {
                        existingMasterRel = this.m_relationshipService.Query(o => o.SourceEntityKey == local.Key && o.TargetEntityKey == existingMasterRel.TargetEntityKey && o.RelationshipTypeKey == MdmConstants.MasterRecordRelationship, 0, 1, out int _, AuthenticationContext.SystemPrincipal).FirstOrDefault() ?? existingMasterRel;
                    }
                    retVal.AddLast(existingMasterRel);
                    rematchMaster = this.m_relationshipService.Count(r => r.TargetEntityKey == existingMasterRel.TargetEntityKey && r.SourceEntityKey != local.Key && r.RelationshipTypeKey == MdmConstants.MasterRecordRelationship && r.ObsoleteVersionSequenceId == null) > 0; // we'll need to rematch

                    // Remove any references to MDM controlled objects in the actual object itself - they'll be used in the TX bundle
                    local.Relationships.RemoveAll(o => o.RelationshipTypeKey == MdmConstants.MasterRecordRelationship ||
                        o.RelationshipTypeKey == MdmConstants.CandidateLocalRelationship ||
                        o.RelationshipTypeKey == MdmConstants.OriginalMasterRelationship);
                }
            }

            // Get the ignore list
<<<<<<< HEAD
            this.m_traceSource.TraceInfo("Fetching MDM ignore list for {0}", local);

=======
            // We ignore any candidate where:
            // 1. The LOCAL under consideration has an explicit ignore key to a MASTER, or
>>>>>>> 1f8311da
            var ignoreList = this.m_relationshipService.Query(o => o.SourceEntityKey == local.Key && o.RelationshipTypeKey == MdmConstants.IgnoreCandidateRelationship, AuthenticationContext.SystemPrincipal).Select(o => o.TargetEntityKey.Value)
                .Union(context.OfType<EntityRelationship>().Where(o => o.RelationshipTypeKey == MdmConstants.IgnoreCandidateRelationship && o.BatchOperation != BatchOperationType.Obsolete).Select(o => o.TargetEntityKey.Value));
            // 2. The LOCAL's MASTER is the target of an IGNORE of another local - then those LOCAL MASTERs are ignored or there is an ACTIVE CANDIDIATE
            ignoreList = ignoreList.Union(this.m_relationshipService.Query(o => o.RelationshipTypeKey == MdmConstants.MasterRecordRelationship && o.SourceEntity.Relationships.Where(s => s.RelationshipTypeKey == MdmConstants.IgnoreCandidateRelationship || s.RelationshipTypeKey == MdmConstants.CandidateLocalRelationship).Any(s => s.TargetEntityKey == existingMasterRel.TargetEntityKey), AuthenticationContext.SystemPrincipal).Select(o => o.TargetEntityKey.Value));

            // It may be possible the ignore was un-ignored
            ignoreList = ignoreList.Where(i => !context.OfType<EntityRelationship>().Any(c => c.TargetEntityKey == i && c.BatchOperation == BatchOperationType.Obsolete));

            // Existing probable links and set them to obsolete for now
            this.m_traceSource.TraceInfo("Fetching existing candidates for {0}", local);
            var existingCandidates = this.m_relationshipService.Query(o => o.SourceEntityKey == local.Key && o.RelationshipTypeKey == MdmConstants.CandidateLocalRelationship, AuthenticationContext.SystemPrincipal);
            foreach (var pl in existingCandidates)
            {
                pl.BatchOperation = BatchOperationType.Obsolete;
                retVal.AddLast(pl);
            }

            // Match configuration
            // TODO: Emit logs
            foreach (var cnf in this.m_matchingConfigurationService.Configurations.Where(o => o.AppliesTo.Contains(typeof(TModel)) && o.Metadata.State == MatchConfigurationStatus.Active))
            {
                // Get a list of match results
                var matchResults = this.m_matchingService.Match<TModel>(local, cnf.Id, ignoreList);

                bool autoLink = cnf.Metadata.Tags.TryGetValue(MdmConstants.AutoLinkSetting, out string autoLinkValue) && Boolean.Parse(autoLinkValue);

                // Group the match results by their outcome
                var matchResultGrouping = matchResults
                    .Where(o => o.Record.Key != local.Key) // cannot match with itself
                    .Select(o => new MasterMatch(this.GetMasterFor(o.Record, context).Key.Value, o))
                    .GroupBy(o => o.MatchResult.Classification)
                    .ToDictionary(o => o.Key, o => o.Distinct());

                // Ensure we have both match and nonmatch
                if (!matchResultGrouping.ContainsKey(RecordMatchClassification.Match))
                {
                    matchResultGrouping.Add(RecordMatchClassification.Match, new MasterMatch[0]);
                }
                if (!matchResultGrouping.ContainsKey(RecordMatchClassification.Probable))
                {
                    matchResultGrouping.Add(RecordMatchClassification.Probable, new MasterMatch[0]);
                }
                matchResultGrouping.Remove(RecordMatchClassification.NonMatch);

                // IF MATCHES.COUNT == 1 AND AUTOLINK = TRUE
                if (matchResultGrouping[RecordMatchClassification.Match].Count() == 1 &&
                    autoLink)
                {
                    var matchedMaster = matchResultGrouping[RecordMatchClassification.Match].Single();
                    if (existingMasterRel == null) // There is no master, so we can just like
                    {
                        retVal.AddLast(new EntityRelationship(MdmConstants.MasterRecordRelationship, local.Key, matchedMaster.Master, MdmConstants.AutomagicClassification)
                        {
                            Strength = matchedMaster.MatchResult.Strength,
                            BatchOperation = BatchOperationType.InsertOrUpdate
                        }
                        );
                    }
                    // The matching engine wants to change the master link
                    else if (matchedMaster.Master != existingMasterRel.TargetEntityKey)
                    {
                        // Old master was verified, so we don't touch it we just suggest a link
                        if (existingMasterRel.ClassificationKey == MdmConstants.VerifiedClassification)
                        {
                            rematchMaster = false;
                            retVal.AddLast(new EntityRelationship(MdmConstants.CandidateLocalRelationship, local.Key, matchedMaster.Master, MdmConstants.AutomagicClassification)
                            {
                                Strength = matchedMaster.MatchResult.Strength,
                                BatchOperation = BatchOperationType.InsertOrUpdate
                            });
                        }
                        else // old master was not verified, so we re-link
                        {
                            var mdmMatchInstructions = this.MdmTxMasterLink(matchedMaster.Master, local.Key.Value, context.Union(retVal), false);
                            foreach (var itm in mdmMatchInstructions)
                            {
                                retVal.AddLast(itm);
                                if (itm.SemanticEquals(existingMasterRel))
                                {
                                    existingMasterRel.SemanticCopy(itm);
                                }
                            }
                        }
                    }
                    else
                    {
                        rematchMaster = false; // same master so no need to rematch
                    }
                }
                // IF MATCHES.COUNT > 1 OR AUTOLINK = FALSE
                else if (!autoLink || matchResultGrouping[RecordMatchClassification.Match].Count() > 1)
                {
                    // Create as candidates for non-existing master
                    var nonMasterLinks = matchResultGrouping[RecordMatchClassification.Match].Where(o => o.Master != existingMasterRel?.TargetEntityKey);
                    foreach (var nml in nonMasterLinks)
                    {
                        retVal.AddLast(new EntityRelationship(MdmConstants.CandidateLocalRelationship, local.Key, nml.Master, MdmConstants.AutomagicClassification) { Strength = nml.MatchResult.Strength, BatchOperation = BatchOperationType.Insert });
                    }
                }

                // Candidate matches
                var nonMasterCandidates = matchResultGrouping[RecordMatchClassification.Probable].Where(o => o.Master != existingMasterRel?.TargetEntityKey);
                foreach (var nmc in nonMasterCandidates)
                {
                    retVal.AddLast(new EntityRelationship(MdmConstants.CandidateLocalRelationship, local.Key, nmc.Master, MdmConstants.AutomagicClassification) { Strength = nmc.MatchResult.Strength, BatchOperation = BatchOperationType.Insert });
                }
            }

            // Is the existing master rel still in place?
            if (rematchMaster)
            {
                this.m_traceSource.TraceInfo("Re-matching master record for {0}", local);
                var masterDetail = this.MdmGet(existingMasterRel.TargetEntityKey.Value).GetMaster(AuthenticationContext.SystemPrincipal) as TModel;
                var bestMatch = this.m_matchingConfigurationService.Configurations.Where(o => o.AppliesTo.Contains(typeof(TModel)) && o.Metadata.State == MatchConfigurationStatus.Active).SelectMany(c => this.m_matchingService.Classify(local, new TModel[] { masterDetail }, c.Id)).OrderByDescending(o => o.Classification).FirstOrDefault();
                switch (bestMatch.Classification)
                // No longer a match
                {
                    case RecordMatchClassification.Probable:
                        // Is the existing "VERIFIED"
                        if (existingMasterRel.ClassificationKey == MdmConstants.VerifiedClassification)
                        {
                            // This means that other records on the existing master are "evicted" if they're not verified
                            var nonVerifiedLocals = this.m_relationshipService.Query(o => o.ClassificationKey != MdmConstants.VerifiedClassification && o.RelationshipTypeKey == MdmConstants.MasterRecordRelationship && o.TargetEntityKey == masterDetail.Key && o.ObsoleteVersionSequenceId == null, AuthenticationContext.SystemPrincipal);
                            Entity newMaster = null;
                            foreach (var oldLocal in nonVerifiedLocals)
                            {
                                if (newMaster == null)
                                {
                                    newMaster = (Entity)this.EstablishMasterFor((TModel)oldLocal.LoadProperty(o => o.SourceEntity));
                                    newMaster.BatchOperation = BatchOperationType.Insert;
                                    yield return newMaster;
                                }
                                oldLocal.BatchOperation = BatchOperationType.Obsolete;
                                yield return oldLocal;
                                yield return new EntityRelationship(MdmConstants.OriginalMasterRelationship, oldLocal.SourceEntityKey, oldLocal.TargetEntityKey, MdmConstants.AutomagicClassification)
                                {
                                    BatchOperation = BatchOperationType.Insert
                                };
                                yield return new EntityRelationship(MdmConstants.MasterRecordRelationship, oldLocal.SourceEntityKey, newMaster.Key, MdmConstants.AutomagicClassification)
                                {
                                    BatchOperation = BatchOperationType.Insert
                                };
                            }
                        }
                        else
                        {
                            existingMasterRel.BatchOperation = BatchOperationType.Obsolete;
                            retVal.AddLast(new EntityRelationship(MdmConstants.CandidateLocalRelationship, local.Key, existingMasterRel.TargetEntityKey, MdmConstants.AutomagicClassification) { Strength = bestMatch.Strength, BatchOperation = BatchOperationType.Insert });
                            retVal.AddLast(new EntityRelationship(MdmConstants.OriginalMasterRelationship, local.Key, existingMasterRel.TargetEntityKey, MdmConstants.AutomagicClassification) { Strength = bestMatch.Strength, BatchOperation = BatchOperationType.Insert });
                        }
                        break;

                    case RecordMatchClassification.NonMatch:
                        existingMasterRel.BatchOperation = BatchOperationType.Obsolete;
                        retVal.AddLast(new EntityRelationship(MdmConstants.OriginalMasterRelationship, local.Key, existingMasterRel.TargetEntityKey, MdmConstants.AutomagicClassification) { Strength = bestMatch.Strength });
                        break;

                    case RecordMatchClassification.Match:
                        break;
                }
            }

            // Is there no master link?
            if (!retVal.OfType<EntityRelationship>().Any(r => r.RelationshipTypeKey == MdmConstants.MasterRecordRelationship && r.ObsoleteVersionSequenceId == null && r.BatchOperation != BatchOperationType.Obsolete))
            {
                // Return a master at the top of the return list
                yield return this.EstablishMasterFor(local);
                retVal.AddLast(local.Relationships.SingleOrDefault(o => o.RelationshipTypeKey == MdmConstants.MasterRecordRelationship));
                retVal.Last().BatchOperation = BatchOperationType.Insert;
            }

            // Clean up entities by their target so that :
            // 1. Only one relationship between LOCAL and TARGET exist
            // 2. The most strong link is the persisted link
            // 3. If an obsolete was overwritten it is taken as the
            // We do this so the database doesn't become overwhelmed with churn from relationships being rewritten
            foreach (var res in retVal.OfType<EntityRelationship>().GroupBy(o => o.TargetEntityKey))
            {
                this.m_traceSource.TraceInfo("Returning relationships between {0} and {1}", local.Key, res.Key);
                // Definite matches to master which are not to be deleted
                var masterRelationships = res.Where(o => o.RelationshipTypeKey == MdmConstants.MasterRecordRelationship).OrderByDescending(o => o.Strength);
                var candidateRelationships = res.Where(o => o.RelationshipTypeKey == MdmConstants.CandidateLocalRelationship).OrderByDescending(o => o.Strength);
                var originalRelationships = res.Where(o => o.RelationshipTypeKey == MdmConstants.OriginalMasterRelationship).OrderByDescending(o => o.Strength);

                // If all the master relationships between source and target are to be removed so remove it
                if (masterRelationships.Any() && masterRelationships.All(o => o.ObsoleteVersionSequenceId.HasValue || o.BatchOperation == BatchOperationType.Obsolete))
                {
                    yield return masterRelationships.First(); // Return
                    if (originalRelationships.Any()) // There is an original relationship so send that back
                        yield return originalRelationships.First();
                    if (candidateRelationships.Any(r => !r.ObsoleteVersionSequenceId.HasValue)) // There is a candidate which is active so send that back
                        yield return candidateRelationships.FirstOrDefault(o => !o.ObsoleteVersionSequenceId.HasValue);
                }
                // There is a master to be deleted but not all of them (i.e. there is an active one between L and M)
                // so we just want to keep the current active
                else if (masterRelationships.Any(o => o.ObsoleteVersionSequenceId.HasValue || o.BatchOperation == BatchOperationType.Obsolete) && masterRelationships.Any(o => !o.ObsoleteVersionSequenceId.HasValue || o.BatchOperation != BatchOperationType.Obsolete))
                {
                    var masterRel = masterRelationships.First(o => o.ObsoleteVersionSequenceId.HasValue);
                    masterRel.ObsoleteVersionSequenceId = null; // Don't delete it
                    masterRel.BatchOperation = BatchOperationType.Update;
                    masterRel.Strength = masterRelationships.First(o => !o.ObsoleteVersionSequenceId.HasValue).Strength;
                    yield return masterRel;
                }
                else if (masterRelationships.Any(o => !o.ObsoleteVersionSequenceId.HasValue || o.BatchOperation != BatchOperationType.Obsolete)) // There's a master relationship which is new and not to be deleted
                {
                    yield return masterRelationships.First();
                    if (candidateRelationships.Any(r => r.ObsoleteVersionSequenceId.HasValue || r.BatchOperation == BatchOperationType.Obsolete)) // There is a candidate
                        yield return candidateRelationships.FirstOrDefault(o => o.ObsoleteVersionSequenceId.HasValue);
                }
                // If there is a candidate that is marked as to be deleted
                // but another which is not - we take the candidate with a current
                // key and update the strength (i.e. the candidate still is valid)
                else if (candidateRelationships.Any(r => r.ObsoleteVersionSequenceId.HasValue || r.BatchOperation == BatchOperationType.Obsolete) && !candidateRelationships.All(r => r.ObsoleteVersionSequenceId.HasValue || r.BatchOperation == BatchOperationType.Obsolete))
                {
                    var existingRel = candidateRelationships.FirstOrDefault(o => o.ObsoleteVersionSequenceId.HasValue || o.BatchOperation == BatchOperationType.Obsolete); // the obsoleted one already exists in DB
                    existingRel.Strength = candidateRelationships.First().Strength;
                    existingRel.ObsoleteVersionSequenceId = null;
                    existingRel.BatchOperation = BatchOperationType.Update;
                    yield return existingRel;
                }
                else if (candidateRelationships.Any())
                {
                    yield return candidateRelationships.FirstOrDefault(); // Most strong link
                }

                // Other relationship types
                foreach (var otherRel in res.Where(o => MdmConstants.MasterRecordRelationship != o.RelationshipTypeKey && MdmConstants.CandidateLocalRelationship != o.RelationshipTypeKey && MdmConstants.OriginalMasterRelationship != o.RelationshipTypeKey))
                {
                    yield return otherRel;
                }
            }

            // return non-er relationships
            foreach (var itm in retVal)
            {
                if (!(itm is EntityRelationship))
                {
                    yield return itm;
                }
            }
        }

        /// <summary>
        /// Perform necessary steps to link <paramref name="masterKey"/> and <paramref name="localKey"/> as a master
        /// </summary>
        public override IEnumerable<IdentifiedData> MdmTxMasterLink(Guid masterKey, Guid localKey, IEnumerable<IdentifiedData> context, bool verified)
        {
            if (this.IsMaster(masterKey))
            {
                if (this.IsMaster(localKey))
                {
                    throw new InvalidOperationException("Cannot link MASTER to MASTER");
                }

                var existingRelationship = this.GetMasterRelationshipFor(localKey, context);

                // Obsolete the existing
                if (existingRelationship != null)
                {
                    if (existingRelationship.TargetEntityKey != masterKey)
                    {
                        existingRelationship.BatchOperation = BatchOperationType.Obsolete;
                        yield return existingRelationship;
                        if (!verified) // store link to original
                        {
                            yield return new EntityRelationship(MdmConstants.OriginalMasterRelationship, localKey, existingRelationship.TargetEntityKey, MdmConstants.AutomagicClassification)
                            {
                                BatchOperation = BatchOperationType.Insert
                            };
                        }

                        // Recheck the original master for any other links
                        var dbRels = this.m_relationshipService.Count(r => r.RelationshipTypeKey == MdmConstants.MasterRecordRelationship && r.TargetEntityKey == existingRelationship.TargetEntityKey && r.SourceEntityKey != localKey && r.ObsoleteVersionSequenceId == null) +
                            context.OfType<EntityRelationship>().Count(r => r.RelationshipTypeKey == MdmConstants.MasterRecordRelationship && r.TargetEntityKey == existingRelationship.TargetEntityKey && r.SourceEntityKey != localKey && r.ObsoleteVersionSequenceId == null);
                        if (dbRels == 0)
                        {
                            var oldMasterRec = context.OfType<Entity>().FirstOrDefault(o => o.Key == existingRelationship.TargetEntityKey) ??
                                this.GetRaw(existingRelationship.TargetEntityKey.Value) as Entity;
                            oldMasterRec.StatusConceptKey = StatusKeys.Obsolete;
                            oldMasterRec.BatchOperation = BatchOperationType.Update;
                            yield return oldMasterRec;
                            yield return new EntityRelationship(EntityRelationshipTypeKeys.Replaces, masterKey, oldMasterRec.Key, MdmConstants.AutomagicClassification)
                            {
                                BatchOperation = BatchOperationType.Insert
                            };
                        }
                    }
                    else
                    {
                        if (existingRelationship.ClassificationKey == MdmConstants.AutomagicClassification && verified)
                        {
                            existingRelationship.BatchOperation = BatchOperationType.Update;
                            existingRelationship.ClassificationKey = MdmConstants.VerifiedClassification;
                        }
                        yield return existingRelationship;
                        yield break;
                    }
                }

                // Is there an existing candidate link between the two ? If so resolve that
                var existingCandidateRel = this.m_relationshipService.Query(o => o.RelationshipTypeKey == MdmConstants.CandidateLocalRelationship && o.SourceEntityKey == localKey && o.TargetEntityKey == masterKey && o.ObsoleteVersionSequenceId == null, 0, 1, out _, AuthenticationContext.SystemPrincipal).FirstOrDefault();
                if (existingCandidateRel != null)
                {
                    existingCandidateRel.BatchOperation = BatchOperationType.Obsolete;
                    yield return existingCandidateRel;
                }

                yield return new EntityRelationship(MdmConstants.MasterRecordRelationship, localKey, masterKey, verified ? MdmConstants.VerifiedClassification : MdmConstants.AutomagicClassification)
                {
                    BatchOperation = BatchOperationType.Insert
                };
            }
            else
            {
                if (!this.IsMaster(localKey))
                {
                    throw new InvalidOperationException("Cannot link LOCAL to non-MASTER");
                }

                // User had the rel backwards
                foreach (var itm in this.MdmTxMasterLink(localKey, masterKey, context, verified))
                    yield return itm;
            }
        }

        /// <summary>
        /// Unlink a previously established link
        /// </summary>
        public override IEnumerable<IdentifiedData> MdmTxMasterUnlink(Guid fromKey, Guid toKey, IEnumerable<IdentifiedData> context)
        {
            if (context == null)
            {
                context = new IdentifiedData[0]; // revent nre
            }

            if (this.IsMaster(fromKey))
            {
                var existingRelationship = this.GetMasterRelationshipFor(toKey, null);
                if (existingRelationship == null || existingRelationship.TargetEntityKey != fromKey)
                {
                    throw new InvalidOperationException($"Cannot unlink {toKey} from {fromKey} as MDM relationship in place is between {existingRelationship.SourceEntityKey} and {existingRelationship.TargetEntityKey}");
                }

                // First, add an ignore instruction
                existingRelationship.BatchOperation = BatchOperationType.Obsolete;
                yield return existingRelationship;

                // Next we we add an ignore
                var ignoreRelationship = new EntityRelationship(MdmConstants.IgnoreCandidateRelationship, existingRelationship.HolderKey, existingRelationship.TargetEntityKey, MdmConstants.VerifiedClassification);
                yield return ignoreRelationship;

                var local = (TModel)existingRelationship.LoadProperty(o => o.SourceEntity);
                // Remove the relationship from the local copy
                local.LoadCollection(o => o.Relationships);
                local.Relationships.RemoveAll(o => o.RelationshipTypeKey == MdmConstants.MasterRecordRelationship);

                // Next, establsh a new MDM master
                foreach (var itm in this.MdmTxMatchMasters(local, new IdentifiedData[] { existingRelationship, ignoreRelationship }))
                {
                    yield return itm;
                }
            }
            else if (this.IsMaster(toKey))
            {
                foreach (var itm in this.MdmTxMasterUnlink(toKey, fromKey, context))
                    yield return itm;
            }
        }

        /// <summary>
        /// Create transaction instructions to ignore future matches between <paramref name="hostKey"/> and <paramref name="ignoreKey"/>
        /// </summary>
        public override IEnumerable<IdentifiedData> MdmTxIgnoreCandidateMatch(Guid hostKey, Guid ignoreKey, IEnumerable<IdentifiedData> context)
        {
            if (this.IsMaster(hostKey))
            {
                // Remove the candidate link
                var candidateLink = this.GetCandidateLocals(hostKey).FirstOrDefault(o => o.SourceEntityKey == ignoreKey) as EntityRelationship;
                if (candidateLink != null)
                {
                    this.m_traceSource.TraceUntestedWarning();
                    candidateLink.BatchOperation = BatchOperationType.Obsolete;
                    yield return candidateLink;
                }
                yield return new EntityRelationship()
                {
                    BatchOperation = BatchOperationType.Insert,
                    SourceEntityKey = ignoreKey,
                    TargetEntityKey = hostKey,
                    ClassificationKey = MdmConstants.VerifiedClassification,
                    RelationshipTypeKey = MdmConstants.IgnoreCandidateRelationship
                };

                /**
                 * Not needed since detect only now uses ONE WAY matching
                // Add reverse ignores on the master
                // This covers A(LOC)--[IGNORE]-->B(MAS) however if that is true then
                // B(LOC)--[IGNORE]-->A(MAS)
                var existingIgnoreMaster = this.GetMasterRelationshipFor(ignoreKey, context);
                var otherHostLocals = this.GetAssociatedLocals(hostKey);
                // Get all candidate locals for the ignore master
                foreach (var reverseCandidate in this.GetCandidateLocals(existingIgnoreMaster.TargetEntityKey.Value).OfType<EntityRelationship>())
                {
                    // Were any of those reverse candidates in the host locals?
                    if (otherHostLocals.Any(l => l.SourceEntityKey == reverseCandidate.SourceEntityKey))
                    {
                        reverseCandidate.BatchOperation = BatchOperationType.Obsolete;
                        yield return new EntityRelationship()
                        {
                            BatchOperation = BatchOperationType.Insert,
                            SourceEntityKey = reverseCandidate.SourceEntityKey,
                            TargetEntityKey = reverseCandidate.TargetEntityKey,
                            Classification = MdmConstants.AutomagicClassification,
                            RelationshipTypeKey = MdmConstants.IgnoreCandidateRelationship
                        }
                    }
                }
                */
            }
            else if (this.IsMaster(ignoreKey))
            {
                foreach (var itm in this.MdmTxIgnoreCandidateMatch(ignoreKey, hostKey, context))
                {
                    yield return itm;
                }
            }
        }

        /// <summary>
        /// Gets the local associations (the locals) attached to the master key
        /// </summary>
        public override IEnumerable<ITargetedAssociation> GetAssociatedLocals(Guid masterKey)
        {
            return this.m_relationshipService.Query(o => o.TargetEntityKey == masterKey && o.RelationshipTypeKey == MdmConstants.MasterRecordRelationship && o.ObsoleteVersionSequenceId == null, AuthenticationContext.SystemPrincipal);
        }

        /// <summary>
        /// Gets the candidate locals of a specified master
        /// </summary>
        /// <param name="masterKey">The master key to fetch</param>
        /// <returns>The candidate locals which have not been established</returns>
        public override IEnumerable<ITargetedAssociation> GetCandidateLocals(Guid masterKey)
        {
            return this.m_relationshipService.Query(o => o.TargetEntityKey == masterKey && o.RelationshipTypeKey == MdmConstants.CandidateLocalRelationship && o.ObsoleteVersionSequenceId == null, AuthenticationContext.SystemPrincipal);
        }

        /// <summary>
        /// Get all candidates which should be ignored
        /// </summary>
        public override IEnumerable<ITargetedAssociation> GetIgnoredCandidateLocals(Guid masterKey)
        {
            return this.m_relationshipService.Query(o => o.TargetEntityKey == masterKey && o.RelationshipTypeKey == MdmConstants.IgnoreCandidateRelationship && o.ObsoleteVersionSequenceId == null, AuthenticationContext.SystemPrincipal);
        }

        /// <summary>
        /// Get all candidate locals
        /// </summary>
        public override IEnumerable<ITargetedAssociation> GetAllMdmCandidateLocals()
        {
            return this.m_relationshipService.Query(o => o.RelationshipTypeKey == MdmConstants.CandidateLocalRelationship && o.ObsoleteVersionSequenceId == null, AuthenticationContext.SystemPrincipal);
        }

        /// <summary>
        /// Get the master construct record for <paramref name="localKey"/>
        /// </summary>
        public override IMdmMaster GetMasterFor(Guid localKey)
        {
            var masterEntity = this.m_entityPersistenceService.Get(localKey, null, true, AuthenticationContext.SystemPrincipal) as Entity;
            if (masterEntity.ClassConceptKey == MdmConstants.MasterRecordClassification)
            {
                return new EntityMaster<TModel>(masterEntity);
            }
            else
            {
                // This is a local find the master
                masterEntity = this.GetMasterRelationshipFor((TModel)masterEntity, null).LoadProperty(o => o.TargetEntity);
                return new EntityMaster<TModel>(masterEntity);
            }
        }

        /// <summary>
        /// Get candidate master established for this local
        /// </summary>
        public override IEnumerable<ITargetedAssociation> GetEstablishedCandidateMasters(Guid localKey)
        {
            return this.m_relationshipService.Query(o => o.SourceEntityKey == localKey && o.RelationshipTypeKey == MdmConstants.CandidateLocalRelationship && o.ObsoleteVersionSequenceId == null, AuthenticationContext.SystemPrincipal);
        }

        /// <summary>
        /// Get all ignored masters
        /// </summary>
        public override IEnumerable<ITargetedAssociation> GetIgnoredMasters(Guid localKey)
        {
            return this.m_relationshipService.Query(o => o.SourceEntityKey == localKey && o.RelationshipTypeKey == MdmConstants.IgnoreCandidateRelationship && o.ObsoleteVersionSequenceId == null, AuthenticationContext.SystemPrincipal);
        }

        /// <summary>
        /// Create transaction instructiosn to merge <paramref name="victimKey"/> into <paramref name="survivorKey"/>
        /// </summary>
        public override IEnumerable<IdentifiedData> MdmTxMergeMasters(Guid survivorKey, Guid victimKey, IEnumerable<IdentifiedData> context)
        {
            // First enusre validate state
            if (!this.IsMaster(survivorKey) || !this.IsMaster(victimKey))
            {
                throw new InvalidOperationException($"Both {survivorKey} and {victimKey} must be MASTER");
            }

            // First we obsolete the old
            var survivorData = this.GetRaw(survivorKey) as Entity;
            var victimData = this.GetRaw(victimKey) as Entity;
            victimData.StatusConceptKey = StatusKeys.Obsolete;
            yield return victimData;

            // Associated locals for the victim are mapped
            foreach (var rel in this.GetAssociatedLocals(victimKey).OfType<EntityRelationship>())
            {
                rel.BatchOperation = BatchOperationType.Obsolete;
                yield return rel;
                yield return new EntityRelationship(MdmConstants.MasterRecordRelationship, rel.SourceEntityKey, survivorKey, rel.ClassificationKey)
                {
                    Strength = rel.Strength
                };
            }

            // Associated candidates are mapped
            foreach (var rel in this.GetIgnoredCandidateLocals(victimKey).OfType<EntityRelationship>())
            {
                rel.BatchOperation = BatchOperationType.Obsolete;
                yield return rel;
                yield return new EntityRelationship(MdmConstants.IgnoreCandidateRelationship, rel.SourceEntityKey, survivorKey, rel.ClassificationKey);
            }

            // Associated matches are mapped
            foreach (var rel in this.GetCandidateLocals(victimKey).OfType<EntityRelationship>())
            {
                rel.BatchOperation = BatchOperationType.Obsolete;
                yield return rel;
                yield return new EntityRelationship(MdmConstants.CandidateLocalRelationship, rel.SourceEntityKey, survivorKey, rel.ClassificationKey);
            }

            // Identifiers for the victim are obsoleted and migrated
            foreach (var ident in victimData.LoadCollection(o => o.Identifiers).Where(o => !survivorData.LoadCollection(s => s.Identifiers).Any(s => !s.SemanticEquals(o))))
            {
                ident.BatchOperation = BatchOperationType.Obsolete;
                yield return ident;
                yield return new EntityIdentifier(ident.Authority, ident.Value)
                {
                    IssueDate = ident.IssueDate,
                    SourceEntityKey = survivorKey
                };
            }
        }

        /// <summary>
        /// Get all associations related to MDM
        /// </summary>
        public override IEnumerable<ITargetedAssociation> GetAllMdmAssociations(Guid localKey)
        {
            if (this.m_relationshipService is IUnionQueryDataPersistenceService<EntityRelationship> iups)
            {
                return
                    iups.Union(new Expression<Func<EntityRelationship, bool>>[] {
                        o => (o.RelationshipTypeKey == MdmConstants.MasterRecordRelationship || o.RelationshipTypeKey == MdmConstants.OriginalMasterRelationship || o.RelationshipTypeKey == MdmConstants.CandidateLocalRelationship) && o.ObsoleteVersionSequenceId == null && o.SourceEntityKey == localKey,
                        o => o.RelationshipTypeKey == MdmConstants.MasterRecordOfTruthRelationship && o.ObsoleteVersionSequenceId == null && o.TargetEntityKey == localKey
                    }, Guid.Empty, 0, 100, out int _, AuthenticationContext.SystemPrincipal);
            }
            else
            {
                return
                    this.m_relationshipService.Query(
                        o => (o.RelationshipTypeKey == MdmConstants.MasterRecordRelationship || o.RelationshipTypeKey == MdmConstants.OriginalMasterRelationship || o.RelationshipTypeKey == MdmConstants.CandidateLocalRelationship) && o.ObsoleteVersionSequenceId == null && o.SourceEntityKey == localKey, AuthenticationContext.SystemPrincipal)
                        .Union(this.m_relationshipService.Query(o => o.RelationshipTypeKey == MdmConstants.MasterRecordOfTruthRelationship && o.ObsoleteVersionSequenceId == null && o.TargetEntityKey == localKey, AuthenticationContext.SystemPrincipal));
            }
        }

        /// <summary>
        /// Given a master <paramref name="master"/> - detect LOCALs which could be candidates
        /// </summary>
        public override IEnumerable<IdentifiedData> MdmTxDetectCandidates(IdentifiedData master, List<IdentifiedData> context)
        {
            if (!this.IsMaster(master.Key.Value))
                throw new ArgumentException("MdmTxDetectCandidiates expects MASTER record");

            // Get the ignore list
            var ignoreList = this.m_relationshipService.Query(o => o.TargetEntityKey == master.Key && o.RelationshipTypeKey == MdmConstants.IgnoreCandidateRelationship, AuthenticationContext.SystemPrincipal).Select(o => this.GetMasterRelationshipFor(o.SourceEntityKey.Value, context).TargetEntityKey.Value);

            // iterate through configuration
            foreach (var config in this.m_matchingConfigurationService.Configurations.Where(o => o.AppliesTo.Contains(typeof(TModel)) && o.Metadata.State == MatchConfigurationStatus.Active))
            {
                // perform match
                var results = this.m_matchingService.Match(master, config.Id, ignoreList);

                // Return the results which are not the master
                foreach (var r in results.Where(r => r.Classification != RecordMatchClassification.NonMatch && r.Record.Key != master.Key))
                {
                    foreach (var local in this.GetAssociatedLocals(r.Record.Key.Value))
                    {
                        yield return new EntityRelationship(MdmConstants.CandidateLocalRelationship, local.SourceEntityKey, master.Key, MdmConstants.AutomagicClassification)
                        {
                            Strength = r.Strength
                        };
                    }
                }
            }
        }

        /// <summary>
        /// Un-ignore an ignore link
        /// </summary>
        public override IEnumerable<IdentifiedData> MdmTxUnIgnoreCandidateMatch(Guid hostKey, Guid ignoreKey, List<IdentifiedData> context)
        {
            // First
            if (this.IsMaster(hostKey))
            {
                // Locate the current ignore key
                var existingIgnoreKey = this.GetIgnoredCandidateLocals(hostKey).FirstOrDefault(t => t.SourceEntityKey == ignoreKey) as EntityRelationship;
                if (existingIgnoreKey == null)
                {
                    yield break; // no ignored anyways
                }

                // We delete the ignore
                existingIgnoreKey.BatchOperation = BatchOperationType.Obsolete;
                yield return existingIgnoreKey;

                // Next - we want to re-match
                foreach (var itm in this.MdmTxMatchMasters(existingIgnoreKey.LoadProperty(o => o.SourceEntity), context))
                {
                    yield return itm;
                }
            }
            else if (this.IsMaster(ignoreKey)) // reversed
            {
                foreach (var itm in this.MdmTxUnIgnoreCandidateMatch(ignoreKey, hostKey, context))
                    yield return itm;
            }
        }
    }
}<|MERGE_RESOLUTION|>--- conflicted
+++ resolved
@@ -586,13 +586,8 @@
             }
 
             // Get the ignore list
-<<<<<<< HEAD
-            this.m_traceSource.TraceInfo("Fetching MDM ignore list for {0}", local);
-
-=======
             // We ignore any candidate where:
             // 1. The LOCAL under consideration has an explicit ignore key to a MASTER, or
->>>>>>> 1f8311da
             var ignoreList = this.m_relationshipService.Query(o => o.SourceEntityKey == local.Key && o.RelationshipTypeKey == MdmConstants.IgnoreCandidateRelationship, AuthenticationContext.SystemPrincipal).Select(o => o.TargetEntityKey.Value)
                 .Union(context.OfType<EntityRelationship>().Where(o => o.RelationshipTypeKey == MdmConstants.IgnoreCandidateRelationship && o.BatchOperation != BatchOperationType.Obsolete).Select(o => o.TargetEntityKey.Value));
             // 2. The LOCAL's MASTER is the target of an IGNORE of another local - then those LOCAL MASTERs are ignored or there is an ACTIVE CANDIDIATE
