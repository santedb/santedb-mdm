﻿/*
 * Copyright (C) 2021 - 2022, SanteSuite Inc. and the SanteSuite Contributors (See NOTICE.md for full copyright notices)
 * Copyright (C) 2019 - 2021, Fyfe Software Inc. and the SanteSuite Contributors
 * Portions Copyright (C) 2015-2018 Mohawk College of Applied Arts and Technology
 * 
 * Licensed under the Apache License, Version 2.0 (the "License"); you 
 * may not use this file except in compliance with the License. You may 
 * obtain a copy of the License at 
 * 
 * http://www.apache.org/licenses/LICENSE-2.0 
 * 
 * Unless required by applicable law or agreed to in writing, software
 * distributed under the License is distributed on an "AS IS" BASIS, WITHOUT
 * WARRANTIES OR CONDITIONS OF ANY KIND, either express or implied. See the 
 * License for the specific language governing permissions and limitations under 
 * the License.
 * 
 * User: fyfej
 * Date: 2021-10-29
 */
using SanteDB.Core;
using SanteDB.Core.BusinessRules;
using SanteDB.Core.Configuration;
using SanteDB.Core.Diagnostics;
using SanteDB.Core.Model;
using SanteDB.Core.Model.Acts;
using SanteDB.Core.Model.Constants;
using SanteDB.Core.Model.DataTypes;
using SanteDB.Core.Model.Entities;
using SanteDB.Core.Model.Interfaces;
using SanteDB.Core.Model.Query;
using SanteDB.Core.Model.Serialization;
using SanteDB.Core.Security;
using SanteDB.Core.Security.Claims;
using SanteDB.Core.Security.Principal;
using SanteDB.Core.Services;
using SanteDB.Core.Matching;
using SanteDB.Persistence.MDM.Exceptions;
using SanteDB.Persistence.MDM.Model;
using System;
using System.Collections.Generic;
using System.Linq;
using System.Linq.Expressions;
using System.Security.Principal;
using System.Text;
using SanteDB.Core.Model.Roles;

namespace SanteDB.Persistence.MDM.Services.Resources
{
    /// <summary>
    /// Data manager for MDM services for entities
    /// </summary>
    public class MdmEntityDataManager<TModel> : MdmDataManager<TModel>
        where TModel : Entity, new()
    {
        private readonly Guid[] m_mdmRelationshipTypes = new Guid[]
        {
            MdmConstants.MasterRecordRelationship,
            MdmConstants.CandidateLocalRelationship,
            MdmConstants.MasterRecordOfTruthRelationship
        };

        // Tracer
        private readonly Tracer m_traceSource = new Tracer(MdmConstants.TraceSourceName);

        // Entity persistence serviuce
        private IDataPersistenceService<Entity> m_entityPersistenceService;

        // Persistence service
        private IDataPersistenceService<TModel> m_persistenceService;

        // Relationship service
        private IDataPersistenceService<EntityRelationship> m_relationshipService;

        // Matching service
        private IRecordMatchingService m_matchingService;

        // Matching configuration service
        private IRecordMatchingConfigurationService m_matchingConfigurationService;

        /// <summary>
        /// Create entity data manager
        /// </summary>
        public MdmEntityDataManager() : base(ApplicationServiceContext.Current.GetService<IDataPersistenceService<Entity>>() as IDataPersistenceService)
        {
            ModelSerializationBinder.RegisterModelType(typeof(EntityMaster<TModel>));
            ModelSerializationBinder.RegisterModelType($"{typeof(TModel).Name}Master", typeof(EntityMaster<TModel>));

            this.m_matchingConfigurationService = ApplicationServiceContext.Current.GetService<IRecordMatchingConfigurationService>(); ;
            this.m_entityPersistenceService = base.m_underlyingTypePersistence as IDataPersistenceService<Entity>;
            this.m_persistenceService = ApplicationServiceContext.Current.GetService<IDataPersistenceService<TModel>>();
            this.m_relationshipService = ApplicationServiceContext.Current.GetService<IDataPersistenceService<EntityRelationship>>();
            this.m_matchingService = ApplicationServiceContext.Current.GetService<IRecordMatchingService>();
        }

        /// <summary>
        /// Determine is the specified data is a master key
        /// </summary>
        public override bool IsMaster(Guid dataKey)
        {
            return this.m_entityPersistenceService.Get(dataKey, null, AuthenticationContext.SystemPrincipal)?.ClassConceptKey == MdmConstants.MasterRecordClassification;
        }

        /// <summary>
        /// Determine if the data provided is a master
        /// </summary>
        public override bool IsMaster(TModel entity)
        {
            if (entity == default(TModel))
            {
                throw new ArgumentNullException(nameof(entity), "Entity argument null");
            }
            if (entity.GetTag(MdmConstants.MdmTypeTag) == "M")
            {
                return true;
            }
            else if (entity.ClassConceptKey == MdmConstants.MasterRecordClassification)
            {
                return true;
            }
            // The user may be promoting a master setting the determiner concept key
            else if (entity.Key.HasValue && (entity.DeterminerConceptKey == MdmConstants.RecordOfTruthDeterminer || !entity.ClassConceptKey.HasValue))
            {
                return this.m_entityPersistenceService.Get(entity.Key.Value, null, AuthenticationContext.SystemPrincipal)?.ClassConceptKey == MdmConstants.MasterRecordClassification;
            }
            return false;
        }

        /// <summary>
        /// Get local for specified object
        /// </summary>
        public override TModel GetLocalFor(Guid masterKey, IPrincipal principal)
        {
            IIdentity identity = null;
            if (principal is IClaimsPrincipal claimsPrincipal)
            {
                identity = claimsPrincipal?.Identities.OfType<IDeviceIdentity>().FirstOrDefault() as IIdentity ??
                            claimsPrincipal?.Identities.OfType<IApplicationIdentity>().FirstOrDefault() as IIdentity;
            }
            else
            {
                identity = principal.Identity;
            }

            TModel retVal = null;
            // Identity
            if (identity is IDeviceIdentity deviceIdentity)
                return this.m_persistenceService.Query(o => o.Relationships.Where(g => g.RelationshipTypeKey == MdmConstants.MasterRecordRelationship).Any(g => g.TargetEntityKey == masterKey) && o.CreatedBy.Device.Name == deviceIdentity.Name, 0, 1, out int tr, AuthenticationContext.SystemPrincipal).FirstOrDefault();
            else if (identity is IApplicationIdentity applicationIdentity)
                return this.m_persistenceService.Query(o => o.Relationships.Where(g => g.RelationshipTypeKey == MdmConstants.MasterRecordRelationship).Any(g => g.TargetEntityKey == masterKey) && o.CreatedBy.Application.Name == applicationIdentity.Name, 0, 1, out int tr, AuthenticationContext.SystemPrincipal).FirstOrDefault();
            else
                return null;
        }

        /// <summary>
        /// Create a new local record for <paramref name="masterRecord"/>
        /// </summary>
        public override TModel CreateLocalFor(TModel masterRecord)
        {
            var retVal = new TModel();
            Guid? originalClass = retVal.ClassConceptKey, originalDeterminer = retVal.DeterminerConceptKey;
            retVal.SemanticCopyNullFields(masterRecord);
            retVal.SemanticCopyNullFields(masterRecord); // HACK: First pass sometimes misses data
            retVal.ClassConceptKey = originalClass;
            retVal.DeterminerConceptKey = originalDeterminer;
            retVal.Key = Guid.NewGuid();
            retVal.VersionKey = Guid.NewGuid();
            retVal.Relationships.RemoveAll(o => o.RelationshipTypeKey == MdmConstants.MasterRecordRelationship || o.RelationshipTypeKey == MdmConstants.MasterRecordOfTruthRelationship);
            retVal.Relationships.Add(new EntityRelationship(MdmConstants.MasterRecordRelationship, masterRecord.Key)
            {
                SourceEntityKey = retVal.Key,
                ClassificationKey = MdmConstants.SystemClassification
            });
            // Rewrite all master relationships
            //retVal.Relationships.Where(o => o.SourceEntityKey == masterRecord.Key).ToList().ForEach(r => r.SourceEntityKey = retVal.Key);
            return retVal;
        }

        /// <summary>
        /// Promote to record of truth
        /// </summary>
        public override TModel PromoteRecordOfTruth(TModel local)
        {
            var master = (Entity)this.GetMasterFor(local);
            if (master == null)
            {
                throw new InvalidOperationException($"Cannot find Master for {local}");
            }
            local.DeterminerConceptKey = MdmConstants.RecordOfTruthDeterminer;

            // Does the local key
            var rotRelationship = local.LoadCollection(o => o.Relationships).FirstOrDefault(o => o.RelationshipTypeKey == MdmConstants.MasterRecordOfTruthRelationship) ??
                master.LoadCollection(o => o.Relationships).SingleOrDefault(o => o.RelationshipTypeKey == MdmConstants.MasterRecordOfTruthRelationship);

            if (rotRelationship == null)
            {
                rotRelationship = new EntityRelationship(MdmConstants.MasterRecordOfTruthRelationship, local.Key)
                {
                    SourceEntityKey = master.Key,
                    ClassificationKey = MdmConstants.SystemClassification
                };
                local.Relationships.Add(rotRelationship);

                // Ensure the ROT points to the master
                var masterRel = local.Relationships.SingleOrDefault(o => o.RelationshipTypeKey == MdmConstants.MasterRecordRelationship) ??
                    this.GetMasterRelationshipFor(local.Key.Value) as EntityRelationship;
                if (masterRel.TargetEntityKey != master.Key)
                {
                    local.Relationships.Remove(masterRel);
                    local.Relationships.Add(new EntityRelationship(MdmConstants.MasterRecordRelationship, master.Key)
                    {
                        ClassificationKey = MdmConstants.SystemClassification
                    });
                }
                else
                {
                    local.Relationships.Remove(masterRel);
                    local.Relationships.Add(masterRel);
                }

                // Remove any other MDM relationships
                local.Relationships.RemoveAll(r => r.RelationshipTypeKey == MdmConstants.IgnoreCandidateRelationship ||
                    r.RelationshipTypeKey == MdmConstants.CandidateLocalRelationship ||
                    r.RelationshipTypeKey == MdmConstants.OriginalMasterRelationship ||
                    r.RelationshipTypeKey == EntityRelationshipTypeKeys.Scoper ||
                    r.RelationshipTypeKey == EntityRelationshipTypeKeys.Replaces
                );

                // Remove all local identifiers for names , addresses, etc.
                local.Names?.ForEach(o =>
                {
                    o.Key = null;
                    o.Component?.ForEach(c => c.Key = null);
                    o.SourceEntityKey = null;
                });
                local.Addresses?.ForEach(o =>
                {
                    o.Key = null;
                    o.Component?.ForEach(c => c.Key = null);
                    o.SourceEntityKey = null;
                });
                local.Telecoms?.ForEach(o =>
                {
                    o.Key = null;
                    o.SourceEntityKey = null;
                });
                local.Notes?.Clear();
                local.Participations?.Clear();
                local.Identifiers?.ForEach(o =>
                {
                    o.Key = null;
                    o.SourceEntityKey = null;
                });
                if (local is Person psn)
                {
                    psn.LanguageCommunication.ForEach(o =>
                    {
                        o.Key = null;
                        o.SourceEntityKey = null;
                    });
                }
            }
            else if (rotRelationship.SourceEntityKey != master.Key)
            {
                throw new InvalidOperationException("Looks like you're trying to change a ROT relationship to a different master - this is not permitted ");
            }
            else if (local.Key.HasValue && !local.Relationships.Any(r => r.RelationshipTypeKey == MdmConstants.MasterRecordRelationship))
            {
                var rel = this.GetMasterRelationshipFor(local.Key.Value);
                local.Relationships.Add(rel as EntityRelationship);
            }
            rotRelationship.SourceEntityKey = master.Key;
            return local;
        }

        /// <summary>
        /// Determine if the entity is already a ROT or wants to be
        /// </summary>
        public override bool IsRecordOfTruth(TModel entity)
        {
            if (entity.GetTag(MdmConstants.MdmTypeTag) == "T")
            {
                return true;
            }
            else if (entity.Key.HasValue)
            {
                return this.m_entityPersistenceService.Get(entity.Key.Value, null, AuthenticationContext.SystemPrincipal)?.DeterminerConceptKey == MdmConstants.RecordOfTruthDeterminer;
            }
            return false;
        }

        /// <summary>
        /// Get master for the specified object
        /// </summary>
        public override IdentifiedData GetMasterFor(TModel local)
        {
            return this.GetMasterFor(local, null);
        }

        /// <summary>
        /// Get master for specified object within a context
        /// </summary>
        private Entity GetMasterFor(TModel local, IEnumerable<IdentifiedData> context)
        {
            if (this.IsMaster(local))
            {
                return local;
            }
            else
            {
                var masRel = this.GetMasterRelationshipFor(local, context);
                if (masRel != null)
                {
                    return context?.OfType<Entity>().FirstOrDefault(o => o.Key == masRel.TargetEntityKey) ??
                        masRel.LoadProperty(o => o.TargetEntity);
                }
                else
                {
                    return null;
                }
            }
        }

        /// <summary>
        /// Get master relationship for specified local
        /// </summary>
        private EntityRelationship GetMasterRelationshipFor(Guid? localKey, IEnumerable<IdentifiedData> context)
        {
            if (!localKey.HasValue)
            {
                return null;
            }

            var masRel = context?.OfType<EntityRelationship>().FirstOrDefault(o => o.RelationshipTypeKey == MdmConstants.MasterRecordRelationship && o.SourceEntityKey == localKey);
            if (masRel != null)
            {
                return masRel;
            }
            else
            {
                return this.m_relationshipService.Query(o => o.RelationshipTypeKey == MdmConstants.MasterRecordRelationship && o.SourceEntityKey == localKey && o.ObsoleteVersionSequenceId == null, 0, 1, out int _, AuthenticationContext.SystemPrincipal).FirstOrDefault();
            }
        }

        /// <summary>
        /// Get master relationship for specified local
        /// </summary>
        private EntityRelationship GetMasterRelationshipFor(TModel local, IEnumerable<IdentifiedData> context)
        {
            return local.LoadCollection(o => o.Relationships).FirstOrDefault(o => o.RelationshipTypeKey == MdmConstants.MasterRecordRelationship)
                ?? this.GetMasterRelationshipFor(local.Key, context);
        }

        /// <summary>
        /// Extract relationships of note for the MDM layer
        /// </summary>
        public override IEnumerable<ISimpleAssociation> ExtractRelationships(TModel store)
        {
            var retVal = store.Relationships.Where(o => o.SourceEntityKey.HasValue && o.SourceEntityKey != store.Key).ToList();
            store.Relationships.RemoveAll(o => o.SourceEntityKey.HasValue && o.SourceEntityKey != store.Key);
            return retVal;
        }

        /// <summary>
        /// Refactor relationships
        /// </summary>
        public override void RefactorRelationships(IEnumerable<IdentifiedData> item, Guid fromEntityKey, Guid toEntityKey)
        {
            foreach (var obj in item)
            {
                if (obj is Entity entity)
                {
                    entity.LoadProperty(o=> o.Relationships).Where(o => o.SourceEntityKey == fromEntityKey && !this.m_mdmRelationshipTypes.Contains(o.RelationshipTypeKey.GetValueOrDefault())).ToList().ForEach(o => o.SourceEntityKey = toEntityKey);
                    entity.LoadProperty(o=>o.Relationships).Where(o => o.TargetEntityKey == fromEntityKey && !this.m_mdmRelationshipTypes.Contains(o.RelationshipTypeKey.GetValueOrDefault())).ToList().ForEach(o => o.TargetEntityKey = toEntityKey);
                }
                else if (obj is Act act)
                {
                    act.LoadProperty(o=>o.Participations).Where(o => o.PlayerEntityKey == fromEntityKey).ToList().ForEach(o => o.PlayerEntityKey = toEntityKey);
                }
                else if (obj is ITargetedAssociation entityRelationship && !this.m_mdmRelationshipTypes.Contains(entityRelationship.AssociationTypeKey.GetValueOrDefault()))
                {
                    if (entityRelationship.SourceEntityKey == fromEntityKey)
                    {
                        entityRelationship.SourceEntityKey = toEntityKey;
                    }
                    if (entityRelationship.TargetEntityKey == fromEntityKey)
                    {
                        entityRelationship.TargetEntityKey = toEntityKey;
                    }
                }
            }
        }

        /// <summary>
        /// Validate the MDM state
        /// </summary>
        public override IEnumerable<DetectedIssue> ValidateMdmState(TModel data)
        {
            if (data.ClassConceptKey != MdmConstants.MasterRecordClassification)
            {
                if (data.LoadCollection(o => o.Relationships).Count(r => r.RelationshipTypeKey == MdmConstants.MasterRecordClassification && r.ObsoleteVersionSequenceId == null) != 1)
                {
                    yield return new DetectedIssue(DetectedIssuePriorityType.Error, "MDM-ORPHAN", $"{data} appears to be an MDM Orphan", DetectedIssueKeys.FormalConstraintIssue);
                }
            }
        }

        /// <summary>
        /// Perform the specified query against the underlying result set
        /// </summary>
        public override IQueryResultSet<TModel> MdmQuery(NameValueCollection masterQuery, NameValueCollection localQuery, IPrincipal asPrincipal)
        {
            var localLinq = QueryExpressionParser.BuildLinqExpression<Entity>(localQuery, null, false);

            // Try to do a linked query (unless the query is on a special local filter value)
            // TODO: Make it configurable which properties trigger a master query
            var resultSet = this.m_entityPersistenceService.Query(localLinq, AuthenticationContext.SystemPrincipal);
            if (masterQuery.Any())
            {
                var masterLinq = QueryExpressionParser.BuildLinqExpression<Entity>(masterQuery, null, false);
<<<<<<< HEAD
                resultSet = resultSet.Union(masterLinq);
=======
                return unionQuery.Union(new Expression<Func<Entity, bool>>[] { localEntityLinq, masterLinq }, queryId.GetValueOrDefault(), offset, count, out totalResults, AuthenticationContext.SystemPrincipal, newOrderBy?.ToArray()).Select(this.Synthesize);
>>>>>>> 58c0950c
            }

            return new MdmEntityResultSet<TModel>(resultSet, asPrincipal);
        }

        /// <summary>
        /// Synthesize a master
        /// </summary>
        private IMdmMaster Synthesize(Entity masterResult)
        {
            return new EntityMaster<TModel>(masterResult);
        }

        /// <summary>
        /// Get the master
        /// </summary>
        public override IMdmMaster MdmGet(Guid masterKey)
        {
            using (DataPersistenceControlContext.Create(LoadMode.SyncLoad))
            {
                var master = this.m_entityPersistenceService.Get(masterKey, null, AuthenticationContext.SystemPrincipal);
                if (master != null)
                {
                    return new EntityMaster<TModel>(master);
                }
                else
                {
                    return null;
                }
            }
        }

        /// <summary>
        /// Return true if <paramref name="principal"/> is the owner of <paramref name="data"/>
        /// </summary>
        public override bool IsOwner(TModel data, IPrincipal principal)
        {
            var provenanceApp = data.LoadProperty(o => o.CreatedBy)?.LoadProperty(o => o.Application);
            if (principal is IClaimsPrincipal claimsPrincipal)
            {
                var applicationPrincipal = claimsPrincipal.Identities.OfType<IApplicationIdentity>().SingleOrDefault();
                return provenanceApp.Name == applicationPrincipal.Name;
            }
            else
            {
                return provenanceApp.Name == principal.Identity.Name;
            }
        }

        /// <summary>
        /// Establish master for the specified object
        /// </summary>
        public override IdentifiedData EstablishMasterFor(TModel local)
        {
            var retVal = new EntityMaster<TModel>()
            {
                BatchOperation = BatchOperationType.Insert,
                Key = Guid.NewGuid(),
                VersionKey = null,
                CreatedByKey = Guid.Parse(AuthenticationContext.SystemApplicationSid),
                DeterminerConceptKey = DeterminerKeys.Specific,
                TypeConceptKey = local.ClassConceptKey,
                StatusConceptKey = StatusKeys.New
            };
            local.Relationships.Add(new EntityRelationship(MdmConstants.MasterRecordRelationship, local.Key, retVal.Key, MdmConstants.SystemClassification));
            return retVal;
        }

        /// <summary>
        /// Obsolete the specified object
        /// </summary>
        public override IEnumerable<IdentifiedData> MdmTxObsolete(TModel data, IEnumerable<IdentifiedData> context)
        {
            // First we get the master
            var master = (Entity)this.GetMasterFor(data);

            // How many other relationships are on this master which aren't us and active?
            // No other active?
            if (this.m_relationshipService.Count(o => o.TargetEntityKey != data.Key && o.RelationshipTypeKey == MdmConstants.MasterRecordRelationship && o.SourceEntityKey == master.Key && o.ObsoleteVersionSequenceId == null) == 0)
            {
                if (StatusKeys.ActiveStates.Contains(master.StatusConceptKey.Value)) // default -> Active > Obsolete (i.e. was accurate but no longer accurate)
                {
                    master.StatusConceptKey = StatusKeys.Obsolete;
                }
                yield return master; // ensure master is obsoleted
            }

            if (StatusKeys.ActiveStates.Contains(data.StatusConceptKey.Value)) // default -> Active > Obsolete (i.e. was accurate but no longer accurate)
            {
                data.StatusConceptKey = StatusKeys.Obsolete;
            }
            data.StatusConceptKey = StatusKeys.Obsolete;

            yield return data; // ensure data is obsoleted
        }

        /// <summary>
        /// Save the record of truth
        /// </summary>
        public override IEnumerable<IdentifiedData> MdmTxSaveRecordOfTruth(TModel data, IEnumerable<IdentifiedData> context)
        {
            var retVal = new LinkedList<IdentifiedData>(context);

            // Ensure that data is appropriately valid for ROT
            if (data.GetTag(MdmConstants.MdmTypeTag) != "T")
            {
                data.AddTag(MdmConstants.MdmTypeTag, "T");
            }

            var master = this.GetMasterFor(data, context);
            if (master == null)
            {
                master = (Entity)this.EstablishMasterFor(data);
                retVal.AddLast(master);
            }

            // Ensure that ROT points to a master
            var rotRel = context.OfType<EntityRelationship>().FirstOrDefault(o => o.TargetEntityKey == data.Key && o.RelationshipTypeKey == MdmConstants.MasterRecordOfTruthRelationship) ??
                data.LoadCollection(o => o.Relationships).FirstOrDefault(o => o.TargetEntityKey == data.Key && o.RelationshipTypeKey == MdmConstants.MasterRecordOfTruthRelationship);
            if (rotRel == null)
            {
                retVal.AddLast(new EntityRelationship(MdmConstants.MasterRecordOfTruthRelationship, data.Key) { SourceEntityKey = master.Key });
            }
            else if (rotRel.SourceEntityKey != master.Key || rotRel.TargetEntityKey != data.Key) // ROT rel has changed
            {
                rotRel.BatchOperation = BatchOperationType.Delete;
                retVal.AddLast(new EntityRelationship(MdmConstants.MasterRecordOfTruthRelationship, data.Key) { SourceEntityKey = master.Key });
            }

            // Persist master in the transaction?
            if (!context.Any(r => r.Key == master.Key))
            {
                retVal.AddFirst(master);
            }
            if (!context.Any(r => r.Key == data.Key))
            {
                retVal.AddFirst(data);
            }

            return retVal;
        }

        /// <summary>
        /// Save local
        /// </summary>
        public override IEnumerable<IdentifiedData> MdmTxSaveLocal(TModel data, IEnumerable<IdentifiedData> context)
        {
            // Validate that we can store this in context
            data.Tags.RemoveAll(t => t.TagKey == MdmConstants.MdmTypeTag);

            // First, we want to perform a match
            var matchInstructions = this.MdmTxMatchMasters(data, context).ToArray();
            // Persist master in the transaction?
            if (!context.Any(r => r.Key == data.Key))
            {
                // we need to remove any MDM relationships from the object since they'll be in the tx
                data.Relationships.RemoveAll(o => o.RelationshipTypeKey == MdmConstants.MasterRecordRelationship ||
                    o.RelationshipTypeKey == MdmConstants.MasterRecordOfTruthRelationship ||
                    o.RelationshipTypeKey == MdmConstants.CandidateLocalRelationship ||
                    o.RelationshipTypeKey == MdmConstants.IgnoreCandidateRelationship);
                // Add them from the match instructions

                data.Relationships.AddRange(matchInstructions.OfType<EntityRelationship>().Where(o => o.SourceEntityKey == data.Key));

                yield return data;
            }

            foreach (var itm in context)
            {
                yield return itm;
            }

            // Match instructions
            foreach (var rv in matchInstructions)
            {
                yield return rv;
            }
        }

        /// <summary>
        /// Match masters
        /// </summary>
        /// <remarks>
        /// This procedure will reach out to the matching engine configured and will perform
        /// matching. This matching is done via identifier or fuzzy match. The function will
        /// then prepare a series of steps which need to be performed so that the persistence
        /// layer can update the relationships to match the master.
        ///
        /// If <paramref name="context"/> is passed, it indicates that the match is happening in the context
        /// of a transaction and that the <paramref name="context"/> data should be taken into consideration.
        ///
        /// The <paramref name="context"/> are not add back into the result.
        /// </remarks>
        public override IEnumerable<IdentifiedData> MdmTxMatchMasters(TModel local, IEnumerable<IdentifiedData> context)
        {
            // If the LOCAL is a ROT then don't match them
            if (local.DeterminerConceptKey == MdmConstants.RecordOfTruthDeterminer)
            {
                yield break;
            }

            // Return value
            LinkedList<IdentifiedData> retVal = new LinkedList<IdentifiedData>();
            bool rematchMaster = false;

            var existingMasterRel = this.GetMasterRelationshipFor(local, context);
            if (existingMasterRel != null)
            {
                if (existingMasterRel.BatchOperation == BatchOperationType.Delete)
                {
                    existingMasterRel = null; // it is being removed
                }
                else
                {
                    if (!existingMasterRel.Key.HasValue)
                    {
                        existingMasterRel = this.m_relationshipService.Query(o => o.SourceEntityKey == local.Key && o.TargetEntityKey == existingMasterRel.TargetEntityKey && o.RelationshipTypeKey == MdmConstants.MasterRecordRelationship, AuthenticationContext.SystemPrincipal).FirstOrDefault() ?? existingMasterRel;
                    }
                    existingMasterRel.BatchOperation = BatchOperationType.InsertOrUpdate;
                    retVal.AddLast(existingMasterRel);
                    rematchMaster = this.m_relationshipService.Count(r => r.TargetEntityKey == existingMasterRel.TargetEntityKey && r.SourceEntityKey != local.Key && r.RelationshipTypeKey == MdmConstants.MasterRecordRelationship && r.ObsoleteVersionSequenceId == null) > 0; // we'll need to rematch

                    // Remove any references to MDM controlled objects in the actual object itself - they'll be used in the TX bundle
                    local.Relationships.RemoveAll(o => o.RelationshipTypeKey == MdmConstants.MasterRecordRelationship ||
                        o.RelationshipTypeKey == MdmConstants.CandidateLocalRelationship ||
                        o.RelationshipTypeKey == MdmConstants.OriginalMasterRelationship);
                }
            }

            // Get the ignore list
            // We ignore any candidate where:
            // TODO: Ensure that this works with the new persistence layer
            // 1. The LOCAL under consideration has an explicit ignore key to a MASTER, or
            IQueryResultSet<EntityRelationship> ignoreSet = this.m_relationshipService.Query(o => o.SourceEntityKey == local.Key && o.RelationshipTypeKey == MdmConstants.IgnoreCandidateRelationship, AuthenticationContext.SystemPrincipal);
            // 2. The LOCAL's MASTER is the target of an IGNORE of another local - then those LOCAL MASTERs are ignored or there is an ACTIVE CANDIDIATE
<<<<<<< HEAD
            ignoreSet = ignoreSet.Union(o => o.RelationshipTypeKey == MdmConstants.MasterRecordRelationship && o.SourceEntity.Relationships.Where(s => s.RelationshipTypeKey == MdmConstants.IgnoreCandidateRelationship || s.RelationshipTypeKey == MdmConstants.CandidateLocalRelationship).Any(s => s.TargetEntityKey == existingMasterRel.TargetEntityKey));
            var ignoreList = ignoreSet.Select(o => o.TargetEntityKey.Value);

            ignoreList = ignoreList.Union(context.OfType<EntityRelationship>().Where(o => o.RelationshipTypeKey == MdmConstants.IgnoreCandidateRelationship && o.BatchOperation != BatchOperationType.Delete).Select(o => o.TargetEntityKey.Value)).ToArray();
=======
            if (existingMasterRel != null)
            {
                ignoreList = ignoreList.Union(this.m_relationshipService.Query(o => o.RelationshipTypeKey == MdmConstants.MasterRecordRelationship && o.SourceEntity.Relationships.Where(s => s.RelationshipTypeKey == MdmConstants.IgnoreCandidateRelationship || s.RelationshipTypeKey == MdmConstants.CandidateLocalRelationship).Any(s => s.TargetEntityKey == existingMasterRel.TargetEntityKey), AuthenticationContext.SystemPrincipal).Select(o => o.TargetEntityKey.Value));
            }
>>>>>>> 58c0950c

            // It may be possible the ignore was un-ignored
            ignoreList = ignoreList.Where(i => !context.OfType<EntityRelationship>().Any(c => c.RelationshipTypeKey == MdmConstants.IgnoreCandidateRelationship && c.TargetEntityKey == i && c.BatchOperation == BatchOperationType.Delete)).ToList();

            // Existing probable links and set them to obsolete for now
            var existingCandidates = this.m_relationshipService.Query(o => o.SourceEntityKey == local.Key && o.RelationshipTypeKey == MdmConstants.CandidateLocalRelationship, AuthenticationContext.SystemPrincipal);
            foreach (var pl in existingCandidates)
            {
                pl.BatchOperation = BatchOperationType.Delete;
                retVal.AddLast(pl);
            }

            // Match configuration
            // TODO: Emit logs
            foreach (var cnf in this.m_matchingConfigurationService.Configurations.Where(o => o.AppliesTo.Contains(typeof(TModel)) && o.Metadata.State == MatchConfigurationStatus.Active))
            {
                // Get a list of match results
                var matchResults = this.m_matchingService.Match<TModel>(local, cnf.Id, ignoreList.ToArray());

                bool autoLink = cnf.Metadata.Tags.TryGetValue(MdmConstants.AutoLinkSetting, out string autoLinkValue) && Boolean.Parse(autoLinkValue);

                // Group the match results by their outcome
                var matchResultGrouping = matchResults
                    .Where(o => o.Record.Key != local.Key) // cannot match with itself
                    .Select(o => new MasterMatch(this.IsMaster(o.Record) ? o.Record.Key.Value : this.GetMasterRelationshipFor(o.Record, context).TargetEntityKey.Value, o))
                    .GroupBy(o => o.MatchResult.Classification)
                    .ToDictionary(o => o.Key, o => o.Distinct());

                // Ensure we have both match and nonmatch
                if (!matchResultGrouping.ContainsKey(RecordMatchClassification.Match))
                {
                    matchResultGrouping.Add(RecordMatchClassification.Match, new MasterMatch[0]);
                }
                if (!matchResultGrouping.ContainsKey(RecordMatchClassification.Probable))
                {
                    matchResultGrouping.Add(RecordMatchClassification.Probable, new MasterMatch[0]);
                }
                matchResultGrouping.Remove(RecordMatchClassification.NonMatch);

                // IF MATCHES.COUNT == 1 AND AUTOLINK = TRUE
                if (matchResultGrouping[RecordMatchClassification.Match].Count() == 1 &&
                    autoLink)
                {
                    var matchedMaster = matchResultGrouping[RecordMatchClassification.Match].Single();
                    if (existingMasterRel == null) // There is no master, so we can just like create one
                    {
                        retVal.AddLast(new EntityRelationship(MdmConstants.MasterRecordRelationship, local.Key, matchedMaster.Master, MdmConstants.AutomagicClassification)
                        {
                            Strength = matchedMaster.MatchResult.Strength,
                            BatchOperation = BatchOperationType.InsertOrUpdate
                        }
                        );
                    }
                    // The matching engine wants to change the master link
                    else if (matchedMaster.Master != existingMasterRel.TargetEntityKey)
                    {
                        // Old master was verified, so we don't touch it we just suggest a link
                        if (existingMasterRel.ClassificationKey == MdmConstants.VerifiedClassification)
                        {
                            rematchMaster = false;
                            retVal.AddLast(new EntityRelationship(MdmConstants.CandidateLocalRelationship, local.Key, matchedMaster.Master, MdmConstants.AutomagicClassification)
                            {
                                Strength = matchedMaster.MatchResult.Strength,
                                BatchOperation = BatchOperationType.InsertOrUpdate
                            });

                        }
                        else // old master was not verified, so we re-link
                        {
                            var mdmMatchInstructions = this.MdmTxMasterLink(matchedMaster.Master, local.Key.Value, context.Union(retVal), false);

                            foreach (var itm in mdmMatchInstructions)
                            {
                                if (itm is EntityRelationship er && er.ClassificationKey == MdmConstants.SystemClassification) // This is not system it is auto
                                    er.ClassificationKey = MdmConstants.AutomagicClassification;

                                retVal.AddLast(itm);
                                if (itm.SemanticEquals(existingMasterRel))
                                {
                                    existingMasterRel.SemanticCopy(itm);
                                }
                            }

                        }
                    }
                    else
                    {
                        rematchMaster = false; // same master so no need to rematch
                    }
                }
                // IF MATCHES.COUNT > 1 OR AUTOLINK = FALSE
                else if (!autoLink || matchResultGrouping[RecordMatchClassification.Match].Count() > 1)
                {
                    // Create as candidates for non-existing master
                    var nonMasterLinks = matchResultGrouping[RecordMatchClassification.Match].Where(o => o.Master != existingMasterRel?.TargetEntityKey);
                    foreach (var nml in nonMasterLinks)
                    {
                        retVal.AddLast(new EntityRelationship(MdmConstants.CandidateLocalRelationship, local.Key, nml.Master, MdmConstants.AutomagicClassification) { Strength = nml.MatchResult.Strength, BatchOperation = BatchOperationType.InsertOrUpdate });

                    }
                }

                // Candidate matches
                var nonMasterCandidates = matchResultGrouping[RecordMatchClassification.Probable].Where(o => o.Master != existingMasterRel?.TargetEntityKey);
                foreach (var nmc in nonMasterCandidates)
                {
                    retVal.AddLast(new EntityRelationship(MdmConstants.CandidateLocalRelationship, local.Key, nmc.Master, MdmConstants.AutomagicClassification) { Strength = nmc.MatchResult.Strength, BatchOperation = BatchOperationType.InsertOrUpdate });

                }
            }

            // Is the existing master rel still in place?
            if (rematchMaster)
            {
                var masterDetail = this.MdmGet(existingMasterRel.TargetEntityKey.Value).Synthesize(AuthenticationContext.SystemPrincipal) as TModel;
                var bestMatch = this.m_matchingConfigurationService.Configurations.Where(o => o.AppliesTo.Contains(typeof(TModel)) && o.Metadata.State == MatchConfigurationStatus.Active).SelectMany(c => this.m_matchingService.Classify(local, new TModel[] { masterDetail }, c.Id)).OrderByDescending(o => o.Classification).FirstOrDefault();
                switch (bestMatch.Classification)
                // No longer a match
                {
                    case RecordMatchClassification.Probable:
                        // Is the existing "VERIFIED"
                        if (existingMasterRel.ClassificationKey == MdmConstants.VerifiedClassification)
                        {
                            // This means that other records on the existing master are "evicted" if they're not verified
                            var nonVerifiedLocals = this.m_relationshipService.Query(o => o.ClassificationKey != MdmConstants.VerifiedClassification && o.RelationshipTypeKey == MdmConstants.MasterRecordRelationship && o.TargetEntityKey == masterDetail.Key && o.ObsoleteVersionSequenceId == null, AuthenticationContext.SystemPrincipal);
                            Entity newMaster = null;
                            foreach (var oldLocal in nonVerifiedLocals)
                            {
                                if (newMaster == null)
                                {
                                    newMaster = (Entity)this.EstablishMasterFor((TModel)oldLocal.LoadProperty(o => o.SourceEntity));
                                    newMaster.BatchOperation = BatchOperationType.InsertOrUpdate;
                                    yield return newMaster;
                                }
                                oldLocal.BatchOperation = BatchOperationType.Delete;
                                yield return oldLocal;
                                yield return new EntityRelationship(MdmConstants.OriginalMasterRelationship, oldLocal.SourceEntityKey, oldLocal.TargetEntityKey, MdmConstants.AutomagicClassification)
                                {
                                    BatchOperation = BatchOperationType.InsertOrUpdate
                                };
                                yield return new EntityRelationship(MdmConstants.MasterRecordRelationship, oldLocal.SourceEntityKey, newMaster.Key, MdmConstants.AutomagicClassification)
                                {
                                    BatchOperation = BatchOperationType.InsertOrUpdate
                                };
                            }
                        }
                        else
                        {
                            existingMasterRel.BatchOperation = BatchOperationType.Delete;
                            retVal.AddLast(new EntityRelationship(MdmConstants.CandidateLocalRelationship, local.Key, existingMasterRel.TargetEntityKey, MdmConstants.AutomagicClassification) { Strength = bestMatch.Strength, BatchOperation = BatchOperationType.InsertOrUpdate });
                            retVal.AddLast(new EntityRelationship(MdmConstants.OriginalMasterRelationship, local.Key, existingMasterRel.TargetEntityKey, MdmConstants.AutomagicClassification) { Strength = bestMatch.Strength, BatchOperation = BatchOperationType.InsertOrUpdate });

                        }
                        break;

                    case RecordMatchClassification.NonMatch:
                        existingMasterRel.BatchOperation = BatchOperationType.Delete;
                        retVal.AddLast(new EntityRelationship(MdmConstants.OriginalMasterRelationship, local.Key, existingMasterRel.TargetEntityKey, MdmConstants.AutomagicClassification) { Strength = bestMatch.Strength });

                        break;

                    case RecordMatchClassification.Match:
                        break;
                }
            }

            // Is there no master link?
            if (!retVal.OfType<EntityRelationship>().Any(r => r.RelationshipTypeKey == MdmConstants.MasterRecordRelationship && r.ObsoleteVersionSequenceId == null && r.BatchOperation != BatchOperationType.Delete))
            {
                // Return a master at the top of the return list
                yield return this.EstablishMasterFor(local);
<<<<<<< HEAD
                retVal.AddLast(local.Relationships.SingleOrDefault(o => o.RelationshipTypeKey == MdmConstants.MasterRecordRelationship));
                retVal.Last().BatchOperation = BatchOperationType.InsertOrUpdate;
=======
                retVal.AddLast(local.Relationships.LastOrDefault(o => o.RelationshipTypeKey == MdmConstants.MasterRecordRelationship));
                retVal.Last().BatchOperation = BatchOperationType.Insert;
>>>>>>> 58c0950c
            }

            // Clean up entities by their target so that :
            // 1. Only one relationship between LOCAL and TARGET exist
            // 2. The most strong link is the persisted link
            // 3. If an obsolete was overwritten it is taken as the
            // We do this so the database doesn't become overwhelmed with churn from relationships being rewritten
            foreach (var res in retVal.OfType<EntityRelationship>().GroupBy(o => o.TargetEntityKey))
            {
                // Definite matches to master which are not to be deleted
                var masterRelationships = res.Where(o => o.RelationshipTypeKey == MdmConstants.MasterRecordRelationship).OrderByDescending(o => o.Strength);
                var candidateRelationships = res.Where(o => o.RelationshipTypeKey == MdmConstants.CandidateLocalRelationship).OrderByDescending(o => o.Strength);
                var originalRelationships = res.Where(o => o.RelationshipTypeKey == MdmConstants.OriginalMasterRelationship).OrderByDescending(o => o.Strength);

                // If all the master relationships between source and target are to be removed so remove it
                if (masterRelationships.Any() && masterRelationships.All(o => o.ObsoleteVersionSequenceId.HasValue || o.BatchOperation == BatchOperationType.Delete))
                {
                    yield return masterRelationships.First(); // Return
                    if (originalRelationships.Any()) // There is an original relationship so send that back
                        yield return originalRelationships.First();
                    if (candidateRelationships.Any(r => !r.ObsoleteVersionSequenceId.HasValue || r.BatchOperation == BatchOperationType.Delete)) // There is a candidate which is active so send that back
                        yield return candidateRelationships.FirstOrDefault(o => !o.ObsoleteVersionSequenceId.HasValue || o.BatchOperation == BatchOperationType.Delete);
                }
                // There is a master to be deleted but not all of them (i.e. there is an active one between L and M)
                // so we just want to keep the current active
                else if (masterRelationships.Any(o => o.ObsoleteVersionSequenceId.HasValue || o.BatchOperation == BatchOperationType.Delete) && masterRelationships.Any(o => !o.ObsoleteVersionSequenceId.HasValue || o.BatchOperation != BatchOperationType.Delete))
                {
                    var masterRel = masterRelationships.First(o => o.ObsoleteVersionSequenceId.HasValue);
                    masterRel.ObsoleteVersionSequenceId = null; // Don't delete it
                    masterRel.BatchOperation = BatchOperationType.Update;
                    masterRel.Strength = masterRelationships.First(o => !o.ObsoleteVersionSequenceId.HasValue || o.BatchOperation == BatchOperationType.Delete).Strength;
                    yield return masterRel;
                }
                else if (masterRelationships.Any(o => !o.ObsoleteVersionSequenceId.HasValue || o.BatchOperation != BatchOperationType.Delete)) // There's a master relationship which is new and not to be deleted
                {
                    yield return masterRelationships.First();
                    if (candidateRelationships.Any(r => r.ObsoleteVersionSequenceId.HasValue || r.BatchOperation == BatchOperationType.Delete)) // There is a candidate
                        yield return candidateRelationships.FirstOrDefault(o => o.ObsoleteVersionSequenceId.HasValue || o.BatchOperation == BatchOperationType.Delete);
                }
                // If there is a candidate that is marked as to be deleted
                // but another which is not - we take the candidate with a current
                // key and update the strength (i.e. the candidate still is valid)
                else if (candidateRelationships.Any(r => r.ObsoleteVersionSequenceId.HasValue || r.BatchOperation == BatchOperationType.Delete) && !candidateRelationships.All(r => r.ObsoleteVersionSequenceId.HasValue || r.BatchOperation == BatchOperationType.Delete))
                {
                    var existingRel = candidateRelationships.FirstOrDefault(o => o.ObsoleteVersionSequenceId.HasValue || o.BatchOperation == BatchOperationType.Delete); // the obsoleted one already exists in DB
                    existingRel.Strength = candidateRelationships.First().Strength;
                    existingRel.ObsoleteVersionSequenceId = null;
                    existingRel.BatchOperation = BatchOperationType.Update;
                    yield return existingRel;
                }
                else if (candidateRelationships.Any())
                {
                    yield return candidateRelationships.FirstOrDefault(); // Most strong link
                }

                // Other relationship types
                foreach (var otherRel in res.Where(o => MdmConstants.MasterRecordRelationship != o.RelationshipTypeKey && MdmConstants.CandidateLocalRelationship != o.RelationshipTypeKey && MdmConstants.OriginalMasterRelationship != o.RelationshipTypeKey))
                {
                    yield return otherRel;
                }
            }

            // return non-er relationships
            foreach (var itm in retVal)
            {
                if (!(itm is EntityRelationship))
                {
                    yield return itm;
                }
            }
        }

        /// <summary>
        /// Perform necessary steps to link <paramref name="masterKey"/> and <paramref name="localKey"/> as a master
        /// </summary>
        public override IEnumerable<IdentifiedData> MdmTxMasterLink(Guid masterKey, Guid localKey, IEnumerable<IdentifiedData> context, bool verified)
        {
            if (this.IsMaster(masterKey))
            {
                if (this.IsMaster(localKey))
                {
                    throw new InvalidOperationException("Cannot link MASTER to MASTER");
                }

                var existingRelationship = this.GetMasterRelationshipFor(localKey, context);

                // Obsolete the existing
                if (existingRelationship != null)
                {
                    if (existingRelationship.TargetEntityKey != masterKey)
                    {
                        existingRelationship.BatchOperation = BatchOperationType.Delete;
                        yield return existingRelationship;
                        if (!verified) // store link to original
                        {
                            yield return new EntityRelationship(MdmConstants.OriginalMasterRelationship, localKey, existingRelationship.TargetEntityKey, existingRelationship.ClassificationKey)
                            {
                                BatchOperation = BatchOperationType.InsertOrUpdate
                            };
                        }

                        // Recheck the original master for any other links
                        var dbRels = this.m_relationshipService.Count(r => r.RelationshipTypeKey == MdmConstants.MasterRecordRelationship && r.TargetEntityKey == existingRelationship.TargetEntityKey && r.SourceEntityKey != localKey && r.ObsoleteVersionSequenceId == null) +
                            context.OfType<EntityRelationship>().Count(r => r.RelationshipTypeKey == MdmConstants.MasterRecordRelationship && r.TargetEntityKey == existingRelationship.TargetEntityKey && r.SourceEntityKey != localKey && r.ObsoleteVersionSequenceId == null);
                        if (dbRels == 0)
                        {
                            var oldMasterRec = context.OfType<Entity>().FirstOrDefault(o => o.Key == existingRelationship.TargetEntityKey) ??
                                this.GetRaw(existingRelationship.TargetEntityKey.Value) as Entity;
                            oldMasterRec.StatusConceptKey = StatusKeys.Inactive;
                            oldMasterRec.BatchOperation = BatchOperationType.Update;
                            yield return oldMasterRec;
                            yield return new EntityRelationship(EntityRelationshipTypeKeys.Replaces, masterKey, oldMasterRec.Key, MdmConstants.SystemClassification)
                            {
                                BatchOperation = BatchOperationType.InsertOrUpdate
                            };

                            // Any inbound relationships on the old master rec that were candidates or ignores should be removed
                            foreach (var itm in this.m_relationshipService.Query(r => (r.RelationshipTypeKey == MdmConstants.CandidateLocalRelationship || r.RelationshipTypeKey == MdmConstants.IgnoreCandidateRelationship) && r.TargetEntityKey == oldMasterRec.Key && r.ObsoleteVersionSequenceId == null, AuthenticationContext.SystemPrincipal))
                            {
                                itm.BatchOperation = BatchOperationType.Delete;
                                yield return itm;
                            }
                        }
                    }
                    else
                    {
                        if (existingRelationship.ClassificationKey == MdmConstants.AutomagicClassification && verified)
                        {
                            existingRelationship.BatchOperation = BatchOperationType.Update;
                            existingRelationship.ClassificationKey = MdmConstants.VerifiedClassification;
                        }
                        yield return existingRelationship;
                        yield break;
                    }
                }

                // Is there an existing candidate link between the two ? If so resolve that
                var existingCandidateRel = this.m_relationshipService.Query(o => o.RelationshipTypeKey == MdmConstants.CandidateLocalRelationship && o.SourceEntityKey == localKey && o.TargetEntityKey == masterKey && o.ObsoleteVersionSequenceId == null, 0, 1, out _, AuthenticationContext.SystemPrincipal).FirstOrDefault();
                if (existingCandidateRel != null)
                {
                    existingCandidateRel.BatchOperation = BatchOperationType.Delete;
                    yield return existingCandidateRel;
                }

                yield return new EntityRelationship(MdmConstants.MasterRecordRelationship, localKey, masterKey, verified ? MdmConstants.VerifiedClassification : existingRelationship.ClassificationKey)
                {
                    BatchOperation = BatchOperationType.InsertOrUpdate
                };
            }
            else
            {
                if (!this.IsMaster(localKey))
                {
                    throw new InvalidOperationException("Cannot link LOCAL to non-MASTER");
                }

                // User had the rel backwards
                foreach (var itm in this.MdmTxMasterLink(localKey, masterKey, context, verified))
                    yield return itm;
            }
        }

        /// <summary>
        /// Unlink a previously established link
        /// </summary>
        public override IEnumerable<IdentifiedData> MdmTxMasterUnlink(Guid fromKey, Guid toKey, IEnumerable<IdentifiedData> context)
        {
            if (context == null)
            {
                context = new IdentifiedData[0]; // revent nre
            }

            if (this.IsMaster(fromKey))
            {
                var existingRelationship = this.GetMasterRelationshipFor(toKey, null);
                if (existingRelationship == null || existingRelationship.TargetEntityKey != fromKey)
                {
                    throw new InvalidOperationException($"Cannot unlink {toKey} from {fromKey} as MDM relationship in place is between {existingRelationship.SourceEntityKey} and {existingRelationship.TargetEntityKey}");
                }

                // First, add an ignore instruction
                existingRelationship.BatchOperation = BatchOperationType.Delete;
                yield return existingRelationship;

                // Next we we add an ignore
                var ignoreRelationship = new EntityRelationship(MdmConstants.IgnoreCandidateRelationship, existingRelationship.HolderKey, existingRelationship.TargetEntityKey, MdmConstants.VerifiedClassification);
                yield return ignoreRelationship;

                var local = (TModel)existingRelationship.LoadProperty(o => o.SourceEntity);
                // Remove the relationship from the local copy
                local.LoadCollection(o => o.Relationships);
                local.Relationships.RemoveAll(o => o.RelationshipTypeKey == MdmConstants.MasterRecordRelationship);

                // Next, establsh a new MDM master
                foreach (var itm in this.MdmTxMatchMasters(local, new IdentifiedData[] { existingRelationship, ignoreRelationship }))
                {
                    yield return itm;
                }
            }
            else if (this.IsMaster(toKey))
            {
                foreach (var itm in this.MdmTxMasterUnlink(toKey, fromKey, context))
                    yield return itm;
            }
        }

        /// <summary>
        /// Create transaction instructions to ignore future matches between <paramref name="hostKey"/> and <paramref name="ignoreKey"/>
        /// </summary>
        public override IEnumerable<IdentifiedData> MdmTxIgnoreCandidateMatch(Guid hostKey, Guid ignoreKey, IEnumerable<IdentifiedData> context)
        {
            if (this.IsMaster(hostKey))
            {
                // Remove the candidate link
                var candidateLink = this.GetCandidateLocals(hostKey)
                    .FirstOrDefault(o => o.SourceEntityKey == ignoreKey) as EntityRelationship;
                if (candidateLink != null)
                {
                    this.m_traceSource.TraceUntestedWarning();
                    candidateLink.BatchOperation = BatchOperationType.Delete;
                    yield return candidateLink;
                }
                yield return new EntityRelationship()
                {
                    BatchOperation = BatchOperationType.InsertOrUpdate,
                    SourceEntityKey = ignoreKey,
                    TargetEntityKey = hostKey,
                    ClassificationKey = MdmConstants.VerifiedClassification,
                    RelationshipTypeKey = MdmConstants.IgnoreCandidateRelationship
                };

                // Add reverse ignores on the master
                // This covers A(LOC)--[IGNORE]-->B(MAS) however if that is true then
                // B(LOC)--[IGNORE]-->A(MAS)
                var existingIgnoreMaster = this.GetMasterRelationshipFor(ignoreKey, context);
                var otherHostLocals = this.GetAssociatedLocals(hostKey);
                // Get all candidate locals for the ignore master
                foreach (var reverseCandidate in this.GetCandidateLocals(existingIgnoreMaster.TargetEntityKey.Value).OfType<EntityRelationship>())
                {
                    // Were any of those reverse candidates in the host locals?
                    if (otherHostLocals.Any(l => l.SourceEntityKey == reverseCandidate.SourceEntityKey))
                    {
                        reverseCandidate.BatchOperation = BatchOperationType.Delete;
                        yield return reverseCandidate; // delete the old candidate reverse relationship
                        yield return new EntityRelationship()
                        {
                            BatchOperation = BatchOperationType.InsertOrUpdate,
                            SourceEntityKey = reverseCandidate.SourceEntityKey,
                            TargetEntityKey = reverseCandidate.TargetEntityKey,
                            ClassificationKey = MdmConstants.VerifiedClassification,
                            RelationshipTypeKey = MdmConstants.IgnoreCandidateRelationship
                        };
                    }
                }
            }
            else if (this.IsMaster(ignoreKey))
            {
                foreach (var itm in this.MdmTxIgnoreCandidateMatch(ignoreKey, hostKey, context))
                {
                    yield return itm;
                }
            }
        }

        /// <summary>
        /// Gets the local associations (the locals) attached to the master key
        /// </summary>
        public override IQueryResultSet<ITargetedAssociation> GetAssociatedLocals(Guid masterKey)
        {
            return this.m_relationshipService
                .Query(o => o.TargetEntityKey == masterKey && o.RelationshipTypeKey == MdmConstants.MasterRecordRelationship && o.ObsoleteVersionSequenceId == null, AuthenticationContext.SystemPrincipal)
                .TransformResultSet<EntityRelationship, ITargetedAssociation>();
        }

        /// <summary>
        /// Gets the candidate locals of a specified master
        /// </summary>
        /// <param name="masterKey">The master key to fetch</param>
        /// <returns>The candidate locals which have not been established</returns>
        public override IQueryResultSet<ITargetedAssociation> GetCandidateLocals(Guid masterKey)
        {
            return this.m_relationshipService
                .Query(o => o.TargetEntityKey == masterKey && o.RelationshipTypeKey == MdmConstants.CandidateLocalRelationship && o.ObsoleteVersionSequenceId == null, AuthenticationContext.SystemPrincipal)
                .TransformResultSet<EntityRelationship, ITargetedAssociation>();
        }

        /// <summary>
        /// Get all candidates which should be ignored
        /// </summary>
        public override IQueryResultSet<ITargetedAssociation> GetIgnoredCandidateLocals(Guid masterKey)
        {
            return this.m_relationshipService
                .Query(o => o.TargetEntityKey == masterKey && o.RelationshipTypeKey == MdmConstants.IgnoreCandidateRelationship && o.ObsoleteVersionSequenceId == null, AuthenticationContext.SystemPrincipal)
                .TransformResultSet<EntityRelationship, ITargetedAssociation>();
        }

        /// <summary>
        /// Get all candidate locals
        /// </summary>
        public override IQueryResultSet<ITargetedAssociation> GetAllMdmCandidateLocals()
        {
            return this.m_relationshipService
                .Query(o => o.RelationshipTypeKey == MdmConstants.CandidateLocalRelationship && o.ObsoleteVersionSequenceId == null, AuthenticationContext.SystemPrincipal)
                .TransformResultSet<EntityRelationship, ITargetedAssociation>();
        }

        /// <summary>
        /// Get the master construct record for <paramref name="masterKey"/>
        /// </summary>
        public override IMdmMaster GetMasterFor(Guid masterKey)
        {
            var masterEntity = this.m_entityPersistenceService.Get(masterKey, null, AuthenticationContext.SystemPrincipal) as Entity;
            if (masterEntity.ClassConceptKey == MdmConstants.MasterRecordClassification)
            {
                return new EntityMaster<TModel>(masterEntity);
            }
            else
            {
                // This is a local find the master
                masterEntity = this.GetMasterRelationshipFor((TModel)masterEntity, null).LoadProperty(o => o.TargetEntity);
                return new EntityMaster<TModel>(masterEntity);
            }
        }

        /// <summary>
        /// Get candidate master established for this local
        /// </summary>
        public override IQueryResultSet<ITargetedAssociation> GetEstablishedCandidateMasters(Guid localKey)
        {
            return this.m_relationshipService
                .Query(o => o.SourceEntityKey == localKey && o.RelationshipTypeKey == MdmConstants.CandidateLocalRelationship && o.ObsoleteVersionSequenceId == null, AuthenticationContext.SystemPrincipal)
                .TransformResultSet<EntityRelationship, ITargetedAssociation>();
        }

        /// <summary>
        /// Get all ignored masters
        /// </summary>
        public override IQueryResultSet<ITargetedAssociation> GetIgnoredMasters(Guid localKey)
        {
            return this.m_relationshipService
                .Query(o => o.SourceEntityKey == localKey && o.RelationshipTypeKey == MdmConstants.IgnoreCandidateRelationship && o.ObsoleteVersionSequenceId == null, AuthenticationContext.SystemPrincipal)
                .TransformResultSet<EntityRelationship, ITargetedAssociation>();
        }

        /// <summary>
        /// Create transaction instructiosn to merge <paramref name="victimKey"/> into <paramref name="survivorKey"/>
        /// </summary>
        public override IEnumerable<IdentifiedData> MdmTxMergeMasters(Guid survivorKey, Guid victimKey, IEnumerable<IdentifiedData> context)
        {
            // First enusre validate state
            if (!this.IsMaster(survivorKey) || !this.IsMaster(victimKey))
            {
                throw new InvalidOperationException($"Both {survivorKey} and {victimKey} must be MASTER");
            }

            // First we obsolete the old
            var survivorData = this.GetRaw(survivorKey) as Entity;
            var victimData = this.GetRaw(victimKey) as Entity;
            victimData.StatusConceptKey = StatusKeys.Obsolete; // The MERGE indicates the OLD data is OBSOLETE (i.e. no longer accurate)
            yield return victimData;

            // Associated locals for the victim are mapped
            foreach (var rel in this.GetAssociatedLocals(victimKey).OfType<EntityRelationship>())
            {
                rel.BatchOperation = BatchOperationType.Delete;
                yield return rel;
                yield return new EntityRelationship(MdmConstants.MasterRecordRelationship, rel.SourceEntityKey, survivorKey, rel.ClassificationKey)
                {
                    Strength = rel.Strength
                };
            }

            // Associated candidates are mapped
            foreach (var rel in this.GetIgnoredCandidateLocals(victimKey).OfType<EntityRelationship>())
            {
                rel.BatchOperation = BatchOperationType.Delete;
                yield return rel;
                yield return new EntityRelationship(MdmConstants.IgnoreCandidateRelationship, rel.SourceEntityKey, survivorKey, rel.ClassificationKey);
            }

            // Associated matches are mapped
            foreach (var rel in this.GetCandidateLocals(victimKey).OfType<EntityRelationship>())
            {
                rel.BatchOperation = BatchOperationType.Delete;
                yield return rel;
                yield return new EntityRelationship(MdmConstants.CandidateLocalRelationship, rel.SourceEntityKey, survivorKey, rel.ClassificationKey);
            }

            // Identifiers for the victim are obsoleted and migrated
            foreach (var ident in victimData.LoadCollection(o => o.Identifiers).Where(o => !survivorData.LoadCollection(s => s.Identifiers).Any(s => !s.SemanticEquals(o))))
            {
                ident.BatchOperation = BatchOperationType.Delete;
                yield return ident;
                yield return new EntityIdentifier(ident.Authority, ident.Value)
                {
                    IssueDate = ident.IssueDate,
                    SourceEntityKey = survivorKey
                };
            }
        }

        /// <summary>
        /// Get all associations related to MDM
        /// </summary>
        public override IEnumerable<ITargetedAssociation> GetAllMdmAssociations(Guid localKey)
        {
            return
                this.m_relationshipService.Query(
                    o => (o.RelationshipTypeKey == MdmConstants.MasterRecordRelationship || o.RelationshipTypeKey == MdmConstants.OriginalMasterRelationship || o.RelationshipTypeKey == MdmConstants.CandidateLocalRelationship) && o.ObsoleteVersionSequenceId == null && o.SourceEntityKey == localKey, AuthenticationContext.SystemPrincipal)
                    .Union(this.m_relationshipService.Query(o => o.RelationshipTypeKey == MdmConstants.MasterRecordOfTruthRelationship && o.ObsoleteVersionSequenceId == null && o.TargetEntityKey == localKey, AuthenticationContext.SystemPrincipal))
                    .OfType<ITargetedAssociation>();
        }

        /// <summary>
        /// Given a master <paramref name="master"/> - detect LOCALs which could be candidates
        /// </summary>
        public override IEnumerable<IdentifiedData> MdmTxDetectCandidates(IdentifiedData master, List<IdentifiedData> context)
        {
            if (!this.IsMaster(master.Key.Value))
                throw new ArgumentException("MdmTxDetectCandidiates expects MASTER record");

            // Get the ignore list
            var ignoreList = this.m_relationshipService.Query(o => o.TargetEntityKey == master.Key && o.RelationshipTypeKey == MdmConstants.IgnoreCandidateRelationship, AuthenticationContext.SystemPrincipal).Select(o=>o.SourceEntityKey.Value);//.Select(o => this.GetMasterRelationshipFor(o.SourceEntityKey.Value, context).TargetEntityKey.Value);

            // iterate through configuration
            foreach (var config in this.m_matchingConfigurationService.Configurations.Where(o => o.AppliesTo.Contains(typeof(TModel)) && o.Metadata.State == MatchConfigurationStatus.Active))
            {
                // perform match
                var results = this.m_matchingService.Match(master, config.Id, ignoreList);

                // Return the results which are not the master
                foreach (var r in results.Where(r => r.Classification != RecordMatchClassification.NonMatch && r.Record.Key != master.Key))
                {
<<<<<<< HEAD
                    foreach (var local in this.GetAssociatedLocals(r.Record.Key.Value).OfType<EntityRelationship>())
                    {
                        var src = local.LoadProperty(o => o.SourceEntity);
                        if (src.DeterminerConceptKey != MdmConstants.RecordOfTruthDeterminer)
=======
                    // We have a master - so we want to get the locals for checking / insert
                    if(this.IsMaster(r.Record.Key.Value))
                    {
                        foreach (var local in this.GetAssociatedLocals(r.Record.Key.Value).Where(q => !ignoreList.Contains(q.SourceEntityKey.Value)))
>>>>>>> 58c0950c
                        {
                            var src = local.LoadProperty(o => o.SourceEntity) as Entity;
                            if (src.DeterminerConceptKey != MdmConstants.RecordOfTruthDeterminer)
                            {
                                yield return new EntityRelationship(MdmConstants.CandidateLocalRelationship, local.SourceEntityKey, master.Key, MdmConstants.AutomagicClassification)
                                {
                                    Strength = r.Strength
                                };
                            }
                        }
                    }
                    else if(r.Record is TModel tm && tm.DeterminerConceptKey != MdmConstants.RecordOfTruthDeterminer &&
                        this.GetMasterRelationshipFor(r.Record.Key.Value).TargetEntityKey != master.Key)
                    {
                        yield return new EntityRelationship(MdmConstants.CandidateLocalRelationship, r.Record.Key.Value, master.Key, MdmConstants.AutomagicClassification)
                        {
                            Strength = r.Strength
                        };
                    }
                }
            }
        }

        /// <summary>
        /// Un-ignore an ignore link
        /// </summary>
        public override IEnumerable<IdentifiedData> MdmTxUnIgnoreCandidateMatch(Guid hostKey, Guid ignoreKey, List<IdentifiedData> context)
        {
            // First
            if (this.IsMaster(hostKey))
            {
                // Locate the current ignore key
                var existingIgnoreKey = this.GetIgnoredCandidateLocals(hostKey)
                    .FirstOrDefault(t => t.SourceEntityKey == ignoreKey) as EntityRelationship;
                if (existingIgnoreKey == null)
                {
                    yield break; // no ignored anyways
                }

                // We delete the ignore
                existingIgnoreKey.BatchOperation = BatchOperationType.Delete;
                yield return existingIgnoreKey;

                // Next - we want to re-match
                foreach (var itm in this.MdmTxMatchMasters(existingIgnoreKey.LoadProperty(o => o.SourceEntity), context))
                {
                    yield return itm;
                }
            }
            else if (this.IsMaster(ignoreKey)) // reversed
            {
                foreach (var itm in this.MdmTxUnIgnoreCandidateMatch(ignoreKey, hostKey, context))
                    yield return itm;
            }
        }

        /// <summary>
        /// Create master container for the specified object
        /// </summary>
        public override IMdmMaster CreateMasterContainerForMasterEntity(IIdentifiedData masterObject) => new EntityMaster<TModel>(masterObject as Entity);
    }
}<|MERGE_RESOLUTION|>--- conflicted
+++ resolved
@@ -418,11 +418,7 @@
             if (masterQuery.Any())
             {
                 var masterLinq = QueryExpressionParser.BuildLinqExpression<Entity>(masterQuery, null, false);
-<<<<<<< HEAD
                 resultSet = resultSet.Union(masterLinq);
-=======
-                return unionQuery.Union(new Expression<Func<Entity, bool>>[] { localEntityLinq, masterLinq }, queryId.GetValueOrDefault(), offset, count, out totalResults, AuthenticationContext.SystemPrincipal, newOrderBy?.ToArray()).Select(this.Synthesize);
->>>>>>> 58c0950c
             }
 
             return new MdmEntityResultSet<TModel>(resultSet, asPrincipal);
@@ -658,17 +654,13 @@
             // 1. The LOCAL under consideration has an explicit ignore key to a MASTER, or
             IQueryResultSet<EntityRelationship> ignoreSet = this.m_relationshipService.Query(o => o.SourceEntityKey == local.Key && o.RelationshipTypeKey == MdmConstants.IgnoreCandidateRelationship, AuthenticationContext.SystemPrincipal);
             // 2. The LOCAL's MASTER is the target of an IGNORE of another local - then those LOCAL MASTERs are ignored or there is an ACTIVE CANDIDIATE
-<<<<<<< HEAD
-            ignoreSet = ignoreSet.Union(o => o.RelationshipTypeKey == MdmConstants.MasterRecordRelationship && o.SourceEntity.Relationships.Where(s => s.RelationshipTypeKey == MdmConstants.IgnoreCandidateRelationship || s.RelationshipTypeKey == MdmConstants.CandidateLocalRelationship).Any(s => s.TargetEntityKey == existingMasterRel.TargetEntityKey));
+            if (existingMasterRel)
+            {
+                ignoreSet = ignoreSet.Union(o => o.RelationshipTypeKey == MdmConstants.MasterRecordRelationship && o.SourceEntity.Relationships.Where(s => s.RelationshipTypeKey == MdmConstants.IgnoreCandidateRelationship || s.RelationshipTypeKey == MdmConstants.CandidateLocalRelationship).Any(s => s.TargetEntityKey == existingMasterRel.TargetEntityKey));
+            }
             var ignoreList = ignoreSet.Select(o => o.TargetEntityKey.Value);
 
             ignoreList = ignoreList.Union(context.OfType<EntityRelationship>().Where(o => o.RelationshipTypeKey == MdmConstants.IgnoreCandidateRelationship && o.BatchOperation != BatchOperationType.Delete).Select(o => o.TargetEntityKey.Value)).ToArray();
-=======
-            if (existingMasterRel != null)
-            {
-                ignoreList = ignoreList.Union(this.m_relationshipService.Query(o => o.RelationshipTypeKey == MdmConstants.MasterRecordRelationship && o.SourceEntity.Relationships.Where(s => s.RelationshipTypeKey == MdmConstants.IgnoreCandidateRelationship || s.RelationshipTypeKey == MdmConstants.CandidateLocalRelationship).Any(s => s.TargetEntityKey == existingMasterRel.TargetEntityKey), AuthenticationContext.SystemPrincipal).Select(o => o.TargetEntityKey.Value));
-            }
->>>>>>> 58c0950c
 
             // It may be possible the ignore was un-ignored
             ignoreList = ignoreList.Where(i => !context.OfType<EntityRelationship>().Any(c => c.RelationshipTypeKey == MdmConstants.IgnoreCandidateRelationship && c.TargetEntityKey == i && c.BatchOperation == BatchOperationType.Delete)).ToList();
@@ -840,13 +832,8 @@
             {
                 // Return a master at the top of the return list
                 yield return this.EstablishMasterFor(local);
-<<<<<<< HEAD
                 retVal.AddLast(local.Relationships.SingleOrDefault(o => o.RelationshipTypeKey == MdmConstants.MasterRecordRelationship));
                 retVal.Last().BatchOperation = BatchOperationType.InsertOrUpdate;
-=======
-                retVal.AddLast(local.Relationships.LastOrDefault(o => o.RelationshipTypeKey == MdmConstants.MasterRecordRelationship));
-                retVal.Last().BatchOperation = BatchOperationType.Insert;
->>>>>>> 58c0950c
             }
 
             // Clean up entities by their target so that :
@@ -1280,17 +1267,10 @@
                 // Return the results which are not the master
                 foreach (var r in results.Where(r => r.Classification != RecordMatchClassification.NonMatch && r.Record.Key != master.Key))
                 {
-<<<<<<< HEAD
-                    foreach (var local in this.GetAssociatedLocals(r.Record.Key.Value).OfType<EntityRelationship>())
-                    {
-                        var src = local.LoadProperty(o => o.SourceEntity);
-                        if (src.DeterminerConceptKey != MdmConstants.RecordOfTruthDeterminer)
-=======
                     // We have a master - so we want to get the locals for checking / insert
                     if(this.IsMaster(r.Record.Key.Value))
                     {
                         foreach (var local in this.GetAssociatedLocals(r.Record.Key.Value).Where(q => !ignoreList.Contains(q.SourceEntityKey.Value)))
->>>>>>> 58c0950c
                         {
                             var src = local.LoadProperty(o => o.SourceEntity) as Entity;
                             if (src.DeterminerConceptKey != MdmConstants.RecordOfTruthDeterminer)
