--- conflicted
+++ resolved
@@ -1032,11 +1032,7 @@
         /// </summary>
         public override IMdmMaster GetMasterContainerForMasterEntity(Guid masterKey)
         {
-<<<<<<< HEAD
-            var masterEntity = this.m_entityPersistenceService.Get(localKey, null, AuthenticationContext.SystemPrincipal) as Entity;
-=======
-            var masterEntity = this.m_entityPersistenceService.Get(masterKey, null, true, AuthenticationContext.SystemPrincipal) as Entity;
->>>>>>> 0bf70754
+            var masterEntity = this.m_entityPersistenceService.Get(masterKey, null, AuthenticationContext.SystemPrincipal) as Entity;
             if (masterEntity.ClassConceptKey == MdmConstants.MasterRecordClassification)
             {
                 return new EntityMaster<TModel>(masterEntity);
