--- conflicted
+++ resolved
@@ -410,16 +410,6 @@
         /// </summary>
         public override IQueryResultSet<TModel> MdmQuery(NameValueCollection masterQuery, NameValueCollection localQuery, IPrincipal asPrincipal)
         {
-<<<<<<< HEAD
-            var localLinq = QueryExpressionParser.BuildLinqExpression<TModel>(localQuery, null, false);
-
-            // Try to do a linked query (unless the query is on a special local filter value)
-            // TODO: Make it configurable which properties trigger a master query
-            var resultSet = this.m_persistenceService.Query(localLinq, AuthenticationContext.SystemPrincipal);
-            if (masterQuery.Any())
-            {
-                var masterLinq = QueryExpressionParser.BuildLinqExpression<TModel>(masterQuery, null, false);
-=======
             var localLinq = QueryExpressionParser.BuildLinqExpression<Entity>(localQuery, null, false);
 
             // Try to do a linked query (unless the query is on a special local filter value)
@@ -428,7 +418,6 @@
             if (masterQuery.Any())
             {
                 var masterLinq = QueryExpressionParser.BuildLinqExpression<Entity>(masterQuery, null, false);
->>>>>>> 7b82a09d
                 resultSet = resultSet.Union(masterLinq);
             }
 
@@ -448,16 +437,7 @@
         /// </summary>
         public override IMdmMaster MdmGet(Guid masterKey)
         {
-<<<<<<< HEAD
-            var master = this.m_entityPersistenceService.Get(masterKey, null, AuthenticationContext.SystemPrincipal);
-            if (master != null)
-            {
-                return new EntityMaster<TModel>(master);
-            }
-            else
-=======
             using (DataPersistenceControlContext.Create(LoadMode.SyncLoad))
->>>>>>> 7b82a09d
             {
                 var master = this.m_entityPersistenceService.Get(masterKey, null, AuthenticationContext.SystemPrincipal);
                 if (master != null)
@@ -674,14 +654,10 @@
             // 1. The LOCAL under consideration has an explicit ignore key to a MASTER, or
             IQueryResultSet<EntityRelationship> ignoreSet = this.m_relationshipService.Query(o => o.SourceEntityKey == local.Key && o.RelationshipTypeKey == MdmConstants.IgnoreCandidateRelationship, AuthenticationContext.SystemPrincipal);
             // 2. The LOCAL's MASTER is the target of an IGNORE of another local - then those LOCAL MASTERs are ignored or there is an ACTIVE CANDIDIATE
-<<<<<<< HEAD
-            ignoreSet = ignoreSet.Union(o => o.RelationshipTypeKey == MdmConstants.MasterRecordRelationship && o.SourceEntity.Relationships.Where(s => s.RelationshipTypeKey == MdmConstants.IgnoreCandidateRelationship || s.RelationshipTypeKey == MdmConstants.CandidateLocalRelationship).Any(s => s.TargetEntityKey == existingMasterRel.TargetEntityKey));
-=======
             if (existingMasterRel)
             {
                 ignoreSet = ignoreSet.Union(o => o.RelationshipTypeKey == MdmConstants.MasterRecordRelationship && o.SourceEntity.Relationships.Where(s => s.RelationshipTypeKey == MdmConstants.IgnoreCandidateRelationship || s.RelationshipTypeKey == MdmConstants.CandidateLocalRelationship).Any(s => s.TargetEntityKey == existingMasterRel.TargetEntityKey));
             }
->>>>>>> 7b82a09d
             var ignoreList = ignoreSet.Select(o => o.TargetEntityKey.Value);
 
             ignoreList = ignoreList.Union(context.OfType<EntityRelationship>().Where(o => o.RelationshipTypeKey == MdmConstants.IgnoreCandidateRelationship && o.BatchOperation != BatchOperationType.Delete).Select(o => o.TargetEntityKey.Value)).ToArray();
@@ -1291,17 +1267,10 @@
                 // Return the results which are not the master
                 foreach (var r in results.Where(r => r.Classification != RecordMatchClassification.NonMatch && r.Record.Key != master.Key))
                 {
-<<<<<<< HEAD
-                    foreach (var local in this.GetAssociatedLocals(r.Record.Key.Value).OfType<EntityRelationship>())
-                    {
-                        var src = local.LoadProperty(o => o.SourceEntity);
-                        if (src.DeterminerConceptKey != MdmConstants.RecordOfTruthDeterminer)
-=======
                     // We have a master - so we want to get the locals for checking / insert
                     if(this.IsMaster(r.Record.Key.Value))
                     {
                         foreach (var local in this.GetAssociatedLocals(r.Record.Key.Value).Where(q => !ignoreList.Contains(q.SourceEntityKey.Value)))
->>>>>>> 7b82a09d
                         {
                             var src = local.LoadProperty(o => o.SourceEntity) as Entity;
                             if (src.DeterminerConceptKey != MdmConstants.RecordOfTruthDeterminer)
