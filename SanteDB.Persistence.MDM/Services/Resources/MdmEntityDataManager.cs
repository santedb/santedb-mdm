--- conflicted
+++ resolved
@@ -2,19 +2,19 @@
  * Copyright (C) 2021 - 2021, SanteSuite Inc. and the SanteSuite Contributors (See NOTICE.md for full copyright notices)
  * Copyright (C) 2019 - 2021, Fyfe Software Inc. and the SanteSuite Contributors
  * Portions Copyright (C) 2015-2018 Mohawk College of Applied Arts and Technology
- * 
- * Licensed under the Apache License, Version 2.0 (the "License"); you 
- * may not use this file except in compliance with the License. You may 
- * obtain a copy of the License at 
- * 
- * http://www.apache.org/licenses/LICENSE-2.0 
- * 
+ *
+ * Licensed under the Apache License, Version 2.0 (the "License"); you
+ * may not use this file except in compliance with the License. You may
+ * obtain a copy of the License at
+ *
+ * http://www.apache.org/licenses/LICENSE-2.0
+ *
  * Unless required by applicable law or agreed to in writing, software
  * distributed under the License is distributed on an "AS IS" BASIS, WITHOUT
- * WARRANTIES OR CONDITIONS OF ANY KIND, either express or implied. See the 
- * License for the specific language governing permissions and limitations under 
+ * WARRANTIES OR CONDITIONS OF ANY KIND, either express or implied. See the
+ * License for the specific language governing permissions and limitations under
  * the License.
- * 
+ *
  * User: fyfej
  * Date: 2021-8-5
  */
@@ -52,7 +52,6 @@
     public class MdmEntityDataManager<TModel> : MdmDataManager<TModel>
         where TModel : Entity, new()
     {
-
         private readonly Guid[] m_mdmRelationshipTypes = new Guid[]
         {
             MdmConstants.MasterRecordRelationship,
@@ -91,10 +90,7 @@
             this.m_persistenceService = ApplicationServiceContext.Current.GetService<IDataPersistenceService<TModel>>();
             this.m_relationshipService = ApplicationServiceContext.Current.GetService<IDataPersistenceService<EntityRelationship>>();
             this.m_matchingService = ApplicationServiceContext.Current.GetService<IRecordMatchingService>();
-
-
-        }
-
+        }
 
         /// <summary>
         /// Determine is the specified data is a master key
@@ -154,7 +150,6 @@
                 return null;
         }
 
-
         /// <summary>
         /// Create a new local record for <paramref name="masterRecord"/>
         /// </summary>
@@ -181,7 +176,6 @@
         /// </summary>
         public override TModel PromoteRecordOfTruth(TModel local)
         {
-
             var master = (Entity)this.GetRawMaster(local);
             if (master == null)
             {
@@ -334,76 +328,30 @@
                 {
                     yield return new DetectedIssue(DetectedIssuePriorityType.Error, "MDM-ORPHAN", $"{data} appears to be an MDM Orphan", DetectedIssueKeys.FormalConstraintIssue);
                 }
-
             }
         }
 
         /// <summary>
         /// Perform the specified query against the underlying result set
         /// </summary>
-<<<<<<< HEAD
         public override IQueryResultSet<IMdmMaster> MdmQuery(NameValueCollection masterQuery, NameValueCollection localQuery)
         {
             var localLinq = QueryExpressionParser.BuildLinqExpression<TModel>(localQuery, null, false);
             IQueryResultSet<TModel> resultSet = null;
-=======
-        public override IEnumerable<IMdmMaster> MdmQuery(NameValueCollection masterQuery, NameValueCollection localQuery, Guid? queryId, int offset, int? count, out int totalResults, IEnumerable<ModelSort<TModel>> orderBy)
-        {
-            var localEntityLinq = QueryExpressionParser.BuildLinqExpression<Entity>(localQuery, null, false);
-            var newOrderBy = orderBy?.Select(o =>
-            {
-                var property = o.SortProperty.Body;
-                while(!(property is MemberExpression))
-                {
-                    if(property is UnaryExpression ue)
-                    {
-                        property = ue.Operand;
-                    }
-                    else
-                    {
-                        throw new InvalidOperationException("Cannot map sort expression");
-                    }
-                }
-                var newProperty = typeof(Entity).GetProperty((property as MemberExpression).Member.Name);
-                if (newProperty != null)
-                {
-                    var newParm = Expression.Parameter(typeof(Entity));
-                    return new ModelSort<Entity>(Expression.Lambda<Func<Entity, dynamic>>(Expression.Convert(Expression.MakeMemberAccess(newParm, newProperty), typeof(Object)), newParm), o.SortOrder);
-                }
-                else
-                {
-                    throw new InvalidOperationException($"When MDM is enabled, sorting by {property} is not permitted");
-                }
-            });
->>>>>>> 07a91845
 
             // Try to do a linked query (unless the query is on a special local filter value)
             // TODO: Make it configurable which properties trigger a master query
             if (masterQuery.Keys.Any(o => o.StartsWith("identifier") || o == "id"))
             {
-<<<<<<< HEAD
                 var masterLinq = QueryExpressionParser.BuildLinqExpression<TModel>(masterQuery, null, false);
                 resultSet = this.m_persistenceService.Query(localLinq, AuthenticationContext.SystemPrincipal).AsResultSet().Union(masterLinq);
             }
             else
                 resultSet = this.m_persistenceService.Query(localLinq, AuthenticationContext.SystemPrincipal).AsResultSet();
-=======
-                var masterLinq = QueryExpressionParser.BuildLinqExpression<Entity>(masterQuery, null, false);
-                
-                return unionQuery.Union(new Expression<Func<Entity, bool>>[] { localEntityLinq, masterLinq }, queryId.GetValueOrDefault(), offset, count, out totalResults, AuthenticationContext.SystemPrincipal, newOrderBy?.ToArray()).Select(this.Synthesize);
-            }
-            else if (this.m_entityPersistenceService is IStoredQueryDataPersistenceService<Entity> storedQuery)
-            {
-                return storedQuery.Query(localEntityLinq, queryId.GetValueOrDefault(), offset, count ?? 100, out totalResults, AuthenticationContext.SystemPrincipal, newOrderBy?.ToArray()).Select(this.Synthesize);
-            }
-            else
-                return this.m_entityPersistenceService.Query(localEntityLinq, offset, count ?? 100, out totalResults, AuthenticationContext.SystemPrincipal, newOrderBy?.ToArray()).Select(this.Synthesize);
-        }
->>>>>>> 07a91845
 
             return new MdmEntityResultSet<TModel>(resultSet);
         }
-        
+
         /// <summary>
         /// Synthesize a master
         /// </summary>
@@ -529,18 +477,17 @@
         }
 
         /// <summary>
-        /// Save local 
+        /// Save local
         /// </summary>
         public override IEnumerable<IdentifiedData> MdmTxSaveLocal(TModel data, IEnumerable<IdentifiedData> context)
         {
-
             // Return value
             var retVal = new LinkedList<IdentifiedData>(context);
 
             // Validate that we can store this in context
             data.Tags.RemoveAll(t => t.TagKey == MdmConstants.MdmTypeTag);
 
-            // First, we want to perform a match 
+            // First, we want to perform a match
             var matchInstructions = this.MdmTxMatchMasters(data, context).ToArray();
 
             // Persist master in the transaction?
@@ -554,9 +501,7 @@
                     o.RelationshipTypeKey == MdmConstants.CandidateLocalRelationship);
                 // Add them from the match instructions
                 data.Relationships.AddRange(matchInstructions.OfType<EntityRelationship>().Where(o => o.SourceEntityKey == data.Key));
-
-            }
-
+            }
 
             // Match instructions
             foreach (var rv in matchInstructions)
@@ -572,13 +517,13 @@
         /// </summary>
         /// <remarks>
         /// This procedure will reach out to the matching engine configured and will perform
-        /// matching. This matching is done via identifier or fuzzy match. The function will 
+        /// matching. This matching is done via identifier or fuzzy match. The function will
         /// then prepare a series of steps which need to be performed so that the persistence
         /// layer can update the relationships to match the master.
-        /// 
+        ///
         /// If <paramref name="context"/> is passed, it indicates that the match is happening in the context
         /// of a transaction and that the <paramref name="context"/> data should be taken into consideration.
-        /// 
+        ///
         /// The <paramref name="context"/> are not add back into the result.
         /// </remarks>
         public override IEnumerable<IdentifiedData> MdmTxMatchMasters(TModel local, IEnumerable<IdentifiedData> context)
@@ -680,7 +625,6 @@
                                     existingMasterRel.SemanticCopy(itm);
                                 }
                             }
-
                         }
                     }
                     else
@@ -749,10 +693,12 @@
                             retVal.AddLast(new EntityRelationship(MdmConstants.OriginalMasterRelationship, local.Key, existingMasterRel.TargetEntityKey, MdmConstants.AutomagicClassification) { Strength = bestMatch.Strength, BatchOperation = BatchOperationType.Insert });
                         }
                         break;
+
                     case RecordMatchClassification.NonMatch:
                         existingMasterRel.BatchOperation = BatchOperationType.Obsolete;
                         retVal.AddLast(new EntityRelationship(MdmConstants.OriginalMasterRelationship, local.Key, existingMasterRel.TargetEntityKey, MdmConstants.AutomagicClassification) { Strength = bestMatch.Strength });
                         break;
+
                     case RecordMatchClassification.Match:
                         break;
                 }
@@ -770,7 +716,7 @@
             // Clean up entities by their target so that :
             // 1. Only one relationship between LOCAL and TARGET exist
             // 2. The most strong link is the persisted link
-            // 3. If an obsolete was overwritten it is taken as the 
+            // 3. If an obsolete was overwritten it is taken as the
             // We do this so the database doesn't become overwhelmed with churn from relationships being rewritten
             foreach (var res in retVal.OfType<EntityRelationship>().GroupBy(o => o.TargetEntityKey))
             {
@@ -782,7 +728,7 @@
                 // If all the master relationships between source and target are to be removed so remove it
                 if (masterRelationships.Any() && masterRelationships.All(o => o.ObsoleteVersionSequenceId.HasValue || o.BatchOperation == BatchOperationType.Obsolete))
                 {
-                    yield return masterRelationships.First(); // Return 
+                    yield return masterRelationships.First(); // Return
                     if (originalRelationships.Any()) // There is an original relationship so send that back
                         yield return originalRelationships.First();
                     if (candidateRelationships.Any(r => !r.ObsoleteVersionSequenceId.HasValue)) // There is a candidate which is active so send that back
@@ -801,7 +747,7 @@
                 else if (masterRelationships.Any(o => !o.ObsoleteVersionSequenceId.HasValue || o.BatchOperation != BatchOperationType.Obsolete)) // There's a master relationship which is new and not to be deleted
                 {
                     yield return masterRelationships.First();
-                    if (candidateRelationships.Any(r => r.ObsoleteVersionSequenceId.HasValue || r.BatchOperation == BatchOperationType.Obsolete)) // There is a candidate 
+                    if (candidateRelationships.Any(r => r.ObsoleteVersionSequenceId.HasValue || r.BatchOperation == BatchOperationType.Obsolete)) // There is a candidate
                         yield return candidateRelationships.FirstOrDefault(o => o.ObsoleteVersionSequenceId.HasValue);
                 }
                 // If there is a candidate that is marked as to be deleted
@@ -835,7 +781,6 @@
                     yield return itm;
                 }
             }
-
         }
 
         /// <summary>
@@ -882,7 +827,6 @@
                                 BatchOperation = BatchOperationType.Insert
                             };
                         }
-
                     }
                     else
                     {
@@ -925,7 +869,6 @@
 
             if (this.IsMaster(fromKey))
             {
-
                 var existingRelationship = this.GetMasterRelationshipFor(toKey, null);
                 if (existingRelationship == null || existingRelationship.TargetEntityKey != fromKey)
                 {
@@ -946,7 +889,6 @@
             }
             else
             {
-
                 var existingRelationship = this.GetMasterRelationshipFor(fromKey, null);
                 if (existingRelationship == null || existingRelationship.TargetEntityKey != toKey)
                 {
@@ -1116,7 +1058,7 @@
                 yield return new EntityRelationship(MdmConstants.IgnoreCandidateRelationship, rel.SourceEntityKey, survivorKey, rel.ClassificationKey);
             }
 
-            // Associated matches are mapped 
+            // Associated matches are mapped
             foreach (var rel in this.GetCandidateLocals(victimKey).OfType<EntityRelationship>())
             {
                 rel.BatchOperation = BatchOperationType.Obsolete;
@@ -1135,11 +1077,10 @@
                     SourceEntityKey = survivorKey
                 };
             }
-
-        }
-
-        /// <summary>
-        /// Get all associations related to MDM 
+        }
+
+        /// <summary>
+        /// Get all associations related to MDM
         /// </summary>
         public override IEnumerable<ITargetedAssociation> GetAllMdmAssociations(Guid localKey)
         {
