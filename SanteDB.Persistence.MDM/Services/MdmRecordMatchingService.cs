﻿/*
 * Copyright (C) 2021 - 2022, SanteSuite Inc. and the SanteSuite Contributors (See NOTICE.md for full copyright notices)
 * Copyright (C) 2019 - 2021, Fyfe Software Inc. and the SanteSuite Contributors
 * Portions Copyright (C) 2015-2018 Mohawk College of Applied Arts and Technology
 * 
 * Licensed under the Apache License, Version 2.0 (the "License"); you 
 * may not use this file except in compliance with the License. You may 
 * obtain a copy of the License at 
 * 
 * http://www.apache.org/licenses/LICENSE-2.0 
 * 
 * Unless required by applicable law or agreed to in writing, software
 * distributed under the License is distributed on an "AS IS" BASIS, WITHOUT
 * WARRANTIES OR CONDITIONS OF ANY KIND, either express or implied. See the 
 * License for the specific language governing permissions and limitations under 
 * the License.
 * 
 * User: fyfej
 * Date: 2021-10-29
 */
using SanteDB.Core;
using SanteDB.Core.Model;
using SanteDB.Core.Model.Acts;
using SanteDB.Core.Model.Collection;
using SanteDB.Core.Model.DataTypes;
using SanteDB.Core.Model.Entities;
using SanteDB.Core.Model.Interfaces;
using SanteDB.Core.Model.Query;
using SanteDB.Core.Security;
using SanteDB.Core.Services;
using SanteDB.Core.Matching;
using SanteDB.Persistence.MDM.Services.Resources;
using System;
using System.Collections;
using System.Collections.Generic;
using System.Linq;
using System.Linq.Expressions;
using System.Text;

namespace SanteDB.Persistence.MDM.Services
{
    /// <summary>
    /// Represents a matching service that wraps the underlying system
    /// IRecordMatchingService and provides additional functionality
    /// </summary>
    public class MdmRecordMatchingService : IRecordMatchingService
    {
        // Match service
        private IRecordMatchingService m_matchService;

        // Unique authorities
        private ICollection<Guid> m_uniqueAuthorities;

        // Entity relationship
        private IDataPersistenceService<EntityRelationship> m_erService;

        // Act relationship
        private IDataPersistenceService<ActRelationship> m_arService;

        /// <summary>
        /// Existing match service
        /// </summary>
        public MdmRecordMatchingService(IDataPersistenceService<AssigningAuthority> authorityService, IDataPersistenceService<Bundle> bundleService, IDataPersistenceService<EntityRelationship> erService, IDataPersistenceService<ActRelationship> arService,  IRecordMatchingService existingMatchService = null)
        {
            this.m_matchService = existingMatchService;
            this.m_erService = erService;
            this.m_arService = arService;
            this.m_uniqueAuthorities = authorityService.Query(o => o.IsUnique, AuthenticationContext.SystemPrincipal).Select(o => o.Key.Value).ToList();
            bundleService.Inserted += (o, e) =>
            {
                foreach (var i in e.Data.Item.OfType<AssigningAuthority>())
                {
                    if (i.BatchOperation == BatchOperationType.Delete || i.ObsoletionTime.HasValue)
                    {
                        this.m_uniqueAuthorities.Remove(i.Key.Value);
                    }
                    else if (i.IsUnique)
                    {
                        this.m_uniqueAuthorities.Add(i.Key.Value);
                    }
                }
            };
            authorityService.Inserted += (o, e) =>
            {
                if (e.Data.IsUnique)
                {
                    this.m_uniqueAuthorities.Add(e.Data.Key.Value);
                }
            };
            authorityService.Deleted += (o, e) =>
            {
                this.m_uniqueAuthorities.Remove(e.Data.Key.Value);
            };
        }

        /// <summary>
        /// Service name
        /// </summary>
        public string ServiceName => "MDM Record Matching Service";

        /// <summary>
        /// Get the ignore list
        /// </summary>
        private IEnumerable<Guid> GetIgnoreList<T>(IEnumerable<Guid> userProvidedList, T input)
            where T : IdentifiedData
        {
            userProvidedList = userProvidedList ?? new Guid[0];

            if (typeof(Entity).IsAssignableFrom(typeof(T)))
            {
                return userProvidedList.Union(this.m_erService.Query(o => o.SourceEntityKey == input.Key && o.RelationshipTypeKey == MdmConstants.IgnoreCandidateRelationship && o.ObsoleteVersionSequenceId == null, AuthenticationContext.SystemPrincipal).Select(o => o.Key.Value));
            }
            else if (typeof(Act).IsAssignableFrom(typeof(T)))
            {
                return userProvidedList.Union(this.m_arService.Query(o => o.SourceEntityKey == input.Key && o.RelationshipTypeKey == MdmConstants.IgnoreCandidateRelationship && o.ObsoleteVersionSequenceId == null, AuthenticationContext.SystemPrincipal).Select(o => o.Key.Value));
            }
            else
            {
                throw new InvalidOperationException();
            }
        }

        /// <summary>
        /// Performs an identifier based match
        /// </summary>
        private IEnumerable<IRecordMatchResult<T>> PerformIdentityMatch<T>(T entity, IEnumerable<Guid> ignoreKeys, IRecordMatchingDiagnosticSession collector) where T : IdentifiedData
        {
            if (!(entity is IHasIdentifiers identifiers))
                throw new InvalidOperationException($"Cannot perform identity match on {typeof(T)}");
            collector?.LogStartStage("blocking");
            // Identifiers in which entity has the unique authority
            var uqIdentifiers = identifiers.Identifiers.OfType<IExternalIdentifier>().Where(o => this.m_uniqueAuthorities.Contains(o.Authority.Key ?? Guid.Empty));
            if (uqIdentifiers?.Any(i => i.Authority == null) == true)
            {
                throw new InvalidOperationException("Some identifiers are missing authorities, cannot perform identity match");
            }

            if (uqIdentifiers?.Any() != true)
            {
                return new List<IRecordMatchResult<T>>();
            }
            else
            {
                try
                {
                    collector?.LogStartAction("block-identity");
                    // TODO: Build this using Expression trees rather than relying on the parsing methods
                    NameValueCollection nvc = new NameValueCollection();
                    foreach (var itm in uqIdentifiers)
                        nvc.Add($"identifier[{itm.Authority.Key}].value", itm.Value);

<<<<<<< HEAD
                    var filterExpression = QueryExpressionParser.BuildLinqExpression<T>(nvc);
                    // Now we want to filter returning the masters
                    using (AuthenticationContext.EnterSystemContext())
=======
                        var filterExpression = QueryExpressionParser.BuildLinqExpression<T>(nvc);
                        // Now we want to filter returning the masters
                        using (AuthenticationContext.EnterSystemContext())
                        {
                            var repository = ApplicationServiceContext.Current.GetService<IRepositoryService<T>>();
                            var results = repository.Find(filterExpression).Where(o => !ignoreKeys.Contains(o.Key.Value)).Select(o => new MdmIdentityMatchResult<T>(entity, o));
                            collector?.LogSample(filterExpression.ToString(), results.Count());
                            return results;
                        }
                    }
                    finally
>>>>>>> cbb715f2
                    {
                        var repository = ApplicationServiceContext.Current.GetService<IRepositoryService<T>>();
                        var retVal = repository.Find(filterExpression).Where(o => !ignoreKeys.Contains(o.Key.Value)).OfType<T>().Select(o => new MdmIdentityMatchResult<T>(entity, o, "$identity"));
                        collector?.LogSample(filterExpression.ToString(), retVal.Count());
                        return retVal;
                    }
                }
                finally
                {
                    collector?.LogEnd();
                }
            }
        }


        /// <summary>
        /// Perform a blocking stage setting
        /// </summary>
        public IQueryResultSet<T> Block<T>(T input, string configurationName, IEnumerable<Guid> ignoreKeys, IRecordMatchingDiagnosticSession collector = null) where T : IdentifiedData
        {
            if (MdmConstants.MdmIdentityMatchConfiguration.Equals(configurationName))
                return this.PerformIdentityMatch(input, this.GetIgnoreList(ignoreKeys, input), collector).Select(o => o.Record).AsResultSet<T>();
            else
                return this.m_matchService?.Block<T>(input, configurationName, this.GetIgnoreList(ignoreKeys, input));
        }

        /// <summary>
        /// Classify the records
        /// </summary>
        public IEnumerable<IRecordMatchResult<T>> Classify<T>(T input, IEnumerable<T> blocks, string configurationName, IRecordMatchingDiagnosticSession collector = null) where T : IdentifiedData
        {
            if (MdmConstants.MdmIdentityMatchConfiguration.Equals(configurationName))
                return this.PerformIdentityClassify(input, blocks, collector);
            else
                return this.m_matchService?.Classify<T>(input, blocks, configurationName);
        }

        /// <summary>
        /// Perform a classification operation on identifier
        /// </summary>
        private IEnumerable<IRecordMatchResult<T>> PerformIdentityClassify<T>(T input, IEnumerable<T> blocks, IRecordMatchingDiagnosticSession collector) where T : IdentifiedData
        {
            try
            {
                collector?.LogStartStage("scoring");

                if (!(input is IHasIdentifiers identifiers))
                    throw new InvalidOperationException($"Cannot perform identity match on {typeof(T)}");

                // Identifiers in which entity has the unique authority
                var uqIdentifiers = identifiers.Identifiers.OfType<IExternalIdentifier>().Where(o => this.m_uniqueAuthorities.Contains(o.Authority.Key ?? Guid.Empty));
                if (uqIdentifiers?.Any(i => i.Authority.Key == null) == true)
                    throw new InvalidOperationException("Some identifiers are missing authorities, cannot perform identity match");

                if (uqIdentifiers?.Any() != true)
                    return blocks.Select(o => new MdmIdentityMatchResult<T>(input, o, RecordMatchClassification.NonMatch, 0.0f));
                else
                {
                    return blocks.Select(o =>
                    {
                        try
                        {
                            collector?.LogStartAction(o);

                            if (o is IHasIdentifiers oid)
                            {
                                var isMatch = oid.Identifiers.Any(i => uqIdentifiers.Any(u => u.Authority.Key == i.Authority.Key && i.Value == u.Value));

                                return new MdmIdentityMatchResult<T>(input, o, isMatch ? RecordMatchClassification.Match : RecordMatchClassification.NonMatch, isMatch ? 1.0f : 0.0f);
                            }
                            else
                            {
                                return new MdmIdentityMatchResult<T>(input, o, RecordMatchClassification.NonMatch, 0.0f);
                            }
                        }
                        finally
                        {
                            collector?.LogEndAction();
                        }
                    });
                }
            }
            finally
            {
                collector?.LogEndStage();
            }
        }

        /// <summary>
        /// Perform a match
        /// </summary>
        public IEnumerable<IRecordMatchResult<T>> Match<T>(T input, string configurationName, IEnumerable<Guid> ignoreKeys, IRecordMatchingDiagnosticSession collector = null) where T : IdentifiedData
        {
            // Fetch ignore keys if none provided

            if (MdmConstants.MdmIdentityMatchConfiguration.Equals(configurationName))
                return this.PerformIdentityMatch(input, this.GetIgnoreList(ignoreKeys, input), collector);
            else
                return this.m_matchService?.Match(input, configurationName, this.GetIgnoreList(ignoreKeys, input), collector);
        }

        /// <summary>
        /// Match
        /// </summary>
        public IEnumerable<IRecordMatchResult> Match(IdentifiedData input, string configurationName, IEnumerable<Guid> ignoreKeys, IRecordMatchingDiagnosticSession collector = null)
        {
            // TODO: Provide a lookup list with a lambda expression to make this go faster
            var genMethod = typeof(MdmRecordMatchingService).GetGenericMethod(nameof(Match), new Type[] { input.GetType() }, new Type[] { input.GetType(), typeof(String), typeof(IEnumerable<Guid>), typeof(IRecordMatchingDiagnosticSession) });
            var results = genMethod.Invoke(this, new object[] { input, configurationName, ignoreKeys, collector }) as IEnumerable;
            return results.OfType<IRecordMatchResult>();
        }

        /// <summary>
        /// Classify
        /// </summary>
        public IEnumerable<IRecordMatchResult> Classify(IdentifiedData input, IEnumerable<IdentifiedData> blocks, String configurationName, IRecordMatchingDiagnosticSession collector = null)
        {
            var genMethod = typeof(MdmRecordMatchingService).GetGenericMethod(nameof(Classify), new Type[] { input.GetType() }, new Type[] { input.GetType(), typeof(IEnumerable<>).MakeGenericType(input.GetType()), typeof(String), typeof(IRecordMatchingDiagnosticSession) });
            var ofTypeMethod = typeof(Enumerable).GetGenericMethod(nameof(Enumerable.OfType), new Type[] { input.GetType() }, new Type[] { typeof(IEnumerable) });
            var results = genMethod.Invoke(this, new object[] { input, ofTypeMethod.Invoke(null, new object[] { blocks }), configurationName, collector }) as IEnumerable;
            return results.OfType<IRecordMatchResult>();
        }

        /// <summary>
        /// Create a diagnostics session collector
        /// </summary>
        public IRecordMatchingDiagnosticSession CreateDiagnosticSession()
        {
            return this.m_matchService.CreateDiagnosticSession();
        }
    }
}<|MERGE_RESOLUTION|>--- conflicted
+++ resolved
@@ -149,23 +149,9 @@
                     foreach (var itm in uqIdentifiers)
                         nvc.Add($"identifier[{itm.Authority.Key}].value", itm.Value);
 
-<<<<<<< HEAD
                     var filterExpression = QueryExpressionParser.BuildLinqExpression<T>(nvc);
                     // Now we want to filter returning the masters
                     using (AuthenticationContext.EnterSystemContext())
-=======
-                        var filterExpression = QueryExpressionParser.BuildLinqExpression<T>(nvc);
-                        // Now we want to filter returning the masters
-                        using (AuthenticationContext.EnterSystemContext())
-                        {
-                            var repository = ApplicationServiceContext.Current.GetService<IRepositoryService<T>>();
-                            var results = repository.Find(filterExpression).Where(o => !ignoreKeys.Contains(o.Key.Value)).Select(o => new MdmIdentityMatchResult<T>(entity, o));
-                            collector?.LogSample(filterExpression.ToString(), results.Count());
-                            return results;
-                        }
-                    }
-                    finally
->>>>>>> cbb715f2
                     {
                         var repository = ApplicationServiceContext.Current.GetService<IRepositoryService<T>>();
                         var retVal = repository.Find(filterExpression).Where(o => !ignoreKeys.Contains(o.Key.Value)).OfType<T>().Select(o => new MdmIdentityMatchResult<T>(entity, o, "$identity"));
