--- conflicted
+++ resolved
@@ -128,34 +128,16 @@
         {
             if (!(entity is IHasIdentifiers identifiers))
                 throw new InvalidOperationException($"Cannot perform identity match on {typeof(T)}");
-<<<<<<< HEAD
-
+            collector?.LogStartStage("blocking");
             // Identifiers in which entity has the unique authority
             var uqIdentifiers = identifiers.Identifiers.OfType<IExternalIdentifier>().Where(o => this.m_uniqueAuthorities.Contains(o.Authority.Key ?? Guid.Empty));
             if (uqIdentifiers?.Any(i => i.Authority == null) == true)
                 throw new InvalidOperationException("Some identifiers are missing authorities, cannot perform identity match");
 
-            if (uqIdentifiers?.Any() != true)
-                return new List<IRecordMatchResult<T>>();
-            else
-=======
-            try
->>>>>>> da9572fb
-            {
-                collector?.LogStartStage("blocking");
-                // Identifiers in which entity has the unique authority
-                var uqIdentifiers = identifiers.Identifiers.OfType<IExternalIdentifier>().Where(o => this.m_uniqueAuthorities.Contains(o.Authority?.Key ?? Guid.Empty));
-                if (uqIdentifiers?.Any(i => i.Authority == null) == true)
-                    throw new InvalidOperationException("Some identifiers are missing authorities, cannot perform identity match");
-
                 if (uqIdentifiers?.Any() != true)
                     return new List<IRecordMatchResult<T>>();
                 else
                 {
-<<<<<<< HEAD
-                    var repository = ApplicationServiceContext.Current.GetService<IRepositoryService<T>>();
-                    return repository.Find(filterExpression).Where(o => !ignoreKeys.Contains(o.Key.Value)).OfType<T>().Select(o => new MdmIdentityMatchResult<T>(entity, o, "$identity"));
-=======
                     try
                     {
                         collector?.LogStartAction("block-identity");
@@ -164,23 +146,17 @@
                         foreach (var itm in uqIdentifiers)
                             nvc.Add($"identifier[{itm.Authority.Key}].value", itm.Value);
 
-                        var filterExpression = QueryExpressionParser.BuildLinqExpression<T>(nvc);
-                        // Now we want to filter returning the masters
-                        using (AuthenticationContext.EnterSystemContext())
-                        {
-                            var repository = ApplicationServiceContext.Current.GetService<IRepositoryService<T>>();
-                            var results = repository.Find(filterExpression).Where(o => !ignoreKeys.Contains(o.Key.Value)).Select(o => new MdmIdentityMatchResult<T>(entity, o, "$identity"));
-                            collector?.LogSample(filterExpression.ToString(), results.Count());
-                            return results;
-                        }
+                var filterExpression = QueryExpressionParser.BuildLinqExpression<T>(nvc);
+                // Now we want to filter returning the masters
+                using (AuthenticationContext.EnterSystemContext())
+                {
+                    var repository = ApplicationServiceContext.Current.GetService<IRepositoryService<T>>();
+                    var retVal = repository.Find(filterExpression).Where(o => !ignoreKeys.Contains(o.Key.Value)).OfType<T>().Select(o => new MdmIdentityMatchResult<T>(entity, o, "$identity"));
+                        collector?.LogSample(filterExpression.ToString(), retVal.Count());
+                        return retVal
                     }
-                    finally
-                    {
-                        collector?.LogEndAction();
-                    }
->>>>>>> da9572fb
-                }
-            }
+                }
+                }
             finally
             {
                 collector?.LogEnd();
@@ -190,17 +166,10 @@
         /// <summary>
         /// Perform a blocking stage setting
         /// </summary>
-<<<<<<< HEAD
-        public IQueryResultSet<T> Block<T>(T input, string configurationName, IEnumerable<Guid> ignoreKeys) where T : IdentifiedData
+        public IQueryResultSet<T> Block<T>(T input, string configurationName, IEnumerable<Guid> ignoreKeys, IRecordMatchingDiagnosticSession collector = null) where T : IdentifiedData
         {
             if (MdmConstants.MdmIdentityMatchConfiguration.Equals(configurationName))
-                return this.PerformIdentityMatch(input, this.GetIgnoreList(ignoreKeys, input)).Select(o => o.Record).AsResultSet<T>();
-=======
-        public IEnumerable<T> Block<T>(T input, string configurationName, IEnumerable<Guid> ignoreKeys, IRecordMatchingDiagnosticSession collector = null) where T : IdentifiedData
-        {
-            if (MdmConstants.MdmIdentityMatchConfiguration.Equals(configurationName))
-                return this.PerformIdentityMatch(input, this.GetIgnoreList(ignoreKeys, input), collector).Select(o => o.Record);
->>>>>>> da9572fb
+                return this.PerformIdentityMatch(input, this.GetIgnoreList(ignoreKeys, input), collector).Select(o => o.Record).AsResultSet<T>();
             else
                 return this.m_matchService?.Block<T>(input, configurationName, this.GetIgnoreList(ignoreKeys, input));
         }
@@ -225,20 +194,13 @@
             {
                 collector?.LogStartStage("scoring");
 
-<<<<<<< HEAD
+                if (!(input is IHasIdentifiers identifiers))
+                    throw new InvalidOperationException($"Cannot perform identity match on {typeof(T)}");
+
             // Identifiers in which entity has the unique authority
             var uqIdentifiers = identifiers.Identifiers.OfType<IExternalIdentifier>().Where(o => this.m_uniqueAuthorities.Contains(o.Authority.Key ?? Guid.Empty));
             if (uqIdentifiers?.Any(i => i.Authority.Key == null) == true)
                 throw new InvalidOperationException("Some identifiers are missing authorities, cannot perform identity match");
-=======
-                if (!(input is IHasIdentifiers identifiers))
-                    throw new InvalidOperationException($"Cannot perform identity match on {typeof(T)}");
->>>>>>> da9572fb
-
-                // Identifiers in which entity has the unique authority
-                var uqIdentifiers = identifiers.Identifiers.OfType<IExternalIdentifier>().Where(o => this.m_uniqueAuthorities.Contains(o.Authority?.Key ?? Guid.Empty));
-                if (uqIdentifiers?.Any(i => i.Authority == null) == true)
-                    throw new InvalidOperationException("Some identifiers are missing authorities, cannot perform identity match");
 
                 if (uqIdentifiers?.Any() != true)
                     return blocks.Select(o => new MdmIdentityMatchResult<T>(input, o, "$identity", RecordMatchClassification.NonMatch, 0.0f));
