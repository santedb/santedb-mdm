﻿/*
 * Copyright (C) 2021 - 2022, SanteSuite Inc. and the SanteSuite Contributors (See NOTICE.md for full copyright notices)
 * Copyright (C) 2019 - 2021, Fyfe Software Inc. and the SanteSuite Contributors
 * Portions Copyright (C) 2015-2018 Mohawk College of Applied Arts and Technology
 * 
 * Licensed under the Apache License, Version 2.0 (the "License"); you 
 * may not use this file except in compliance with the License. You may 
 * obtain a copy of the License at 
 * 
 * http://www.apache.org/licenses/LICENSE-2.0 
 * 
 * Unless required by applicable law or agreed to in writing, software
 * distributed under the License is distributed on an "AS IS" BASIS, WITHOUT
 * WARRANTIES OR CONDITIONS OF ANY KIND, either express or implied. See the 
 * License for the specific language governing permissions and limitations under 
 * the License.
 * 
 * User: fyfej
 * Date: 2021-10-29
 */
using SanteDB.Core;
using SanteDB.Core.Configuration;
using SanteDB.Core.Event;
using SanteDB.Core.Model;
using SanteDB.Core.Model.Acts;
using SanteDB.Core.Model.Constants;
using SanteDB.Core.Model.Entities;
using SanteDB.Core.Model.Query;
using SanteDB.Core.Security;
using SanteDB.Core.Services;
using SanteDB.Persistence.MDM.Model;
using SanteDB.Persistence.MDM.Services.Resources;
using System;
using System.Collections.Generic;
using System.Diagnostics.CodeAnalysis;
using System.Linq;
using System.Linq.Expressions;
using System.Text;
using System.Threading.Tasks;

namespace SanteDB.Persistence.MDM.Services
{
    /// <summary>
    /// Freetext search service that is Master Aware
    /// </summary>
    /// <remarks>Only use this freetext search service if your freetext search service implementation interacts directly with the
    /// SanteDB database, not if you're using something like Lucene or Redshift as those are index based and the fetch should
    /// be done via the IRepositoryService</remarks>
    public class MdmFreetextSearchService : IFreetextSearchService
    {
        /// <summary>
        /// Service name for the freetext search service
        /// </summary>
        public string ServiceName => "Basic MDM Freetext Search Service";

        // Configuration
        private ResourceManagementConfigurationSection m_configuration = ApplicationServiceContext.Current.GetService<IConfigurationManager>().GetSection<ResourceManagementConfigurationSection>();

        /// <summary>
        /// Search for the specified entity
        /// </summary>
        public IQueryResultSet<TEntity> SearchEntity<TEntity>(string[] term) where TEntity : Entity, new()
        {

            // Perform the queries on the terms
            if (this.m_configuration.ResourceTypes.Any(rt => rt.Type == typeof(TEntity))) // Under MDM control
            {
                var principal = AuthenticationContext.Current.Principal;
                // HACK: Change this method to detect the type
                var idps = ApplicationServiceContext.Current.GetService<IDataPersistenceService<Entity>>();
                if (idps == null)
                    throw new InvalidOperationException("Cannot find a query repository service");

                var expression = QueryExpressionParser.BuildLinqExpression<Entity>(new NameValueCollection() {
                    { "classConcept", MdmConstants.MasterRecordClassification.ToString() },
                    { "relationship[97730a52-7e30-4dcd-94cd-fd532d111578].source.id", $":(freetext|{String.Join(" ", term)})" }
                });
<<<<<<< HEAD
                var results = idps.Query(expression, principal);
                return new MdmEntityResultSet<TEntity>(results, principal);
=======
                var results = idps.Query(expression, offset, count, out totalResults, principal);
                var mdmDataManager = MdmDataManagerFactory.GetDataManager<TEntity>();
                return results.Select(o => mdmDataManager.CreateMasterContainerForMasterEntity(o).Synthesize(principal)).OfType<TEntity>().ToList();
>>>>>>> 58c0950c
            }
            else
            {
                // Does the provider support freetext search clauses?
                var idps = ApplicationServiceContext.Current.GetService<IDataPersistenceService<TEntity>>();
                if (idps == null)
                    throw new InvalidOperationException("Cannot find a query repository service");

                var searchTerm = String.Join(" ", term);
                return idps.Query(o => o.FreetextSearch(searchTerm), AuthenticationContext.Current.Principal);
            }
        }
    }
}<|MERGE_RESOLUTION|>--- conflicted
+++ resolved
@@ -75,14 +75,8 @@
                     { "classConcept", MdmConstants.MasterRecordClassification.ToString() },
                     { "relationship[97730a52-7e30-4dcd-94cd-fd532d111578].source.id", $":(freetext|{String.Join(" ", term)})" }
                 });
-<<<<<<< HEAD
                 var results = idps.Query(expression, principal);
                 return new MdmEntityResultSet<TEntity>(results, principal);
-=======
-                var results = idps.Query(expression, offset, count, out totalResults, principal);
-                var mdmDataManager = MdmDataManagerFactory.GetDataManager<TEntity>();
-                return results.Select(o => mdmDataManager.CreateMasterContainerForMasterEntity(o).Synthesize(principal)).OfType<TEntity>().ToList();
->>>>>>> 58c0950c
             }
             else
             {
